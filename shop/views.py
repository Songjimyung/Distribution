--- conflicted
+++ resolved
@@ -9,6 +9,7 @@
 from config.permissions import IsAdminUserOrReadonly
 from rest_framework.pagination import PageNumberPagination
 
+
 class CustomPagination(PageNumberPagination):
     '''
     작성자: 장소은
@@ -18,7 +19,8 @@
     page_size = 6
     page_size_query_param = 'page_size'
     max_page_size = 60
-    
+
+
 class ProductListViewAPI(APIView):
     '''
     작성자:장소은
@@ -27,28 +29,6 @@
     '''
     pagination_class = CustomPagination
 
-<<<<<<< HEAD
-class CustomPagination(PageNumberPagination):
-    '''
-    작성자: 장소은
-    내용 : 페이지네이션을 위한 커스텀페이지네이션
-    작성일: 2023.06.16
-    '''
-    page_size = 6
-    page_size_query_param = 'page_size'
-    max_page_size = 60
-
-
-class ProductListViewAPI(APIView):
-    '''
-    작성자:장소은
-    내용: 전체 상품 목록 쿼리 매개변수 통해 조건별 정렬 조회 API
-    작성일: 2023.06.16
-    '''
-    pagination_class = CustomPagination
-
-=======
->>>>>>> 77926393
     def get(self, request):
         sort_by = request.GET.get('sort_by')
         if sort_by == 'hits':
@@ -64,12 +44,8 @@
         serializer = ProductListSerializer(result_page, many=True)
 
         return paginator.get_paginated_response(serializer.data)
-<<<<<<< HEAD
-
-
-=======
-    
->>>>>>> 77926393
+
+
 class ProductCategoryListViewAPI(APIView):
     '''
     작성자:장소은
@@ -116,12 +92,7 @@
 class ProductDetailViewAPI(APIView):
     '''
     작성자:장소은
-<<<<<<< HEAD
-    내용: 카테고리별 상품 상세 조회/ 수정 / 삭제 (일반유저는 조회만) 
-=======
-     내용: 카테고리별 상품 상세 조회/ 수정 / 삭제 (일반유저는 조회만) 
->>>>>>> 77926393
-          +) 조회수 기능 추가
+    내용: 카테고리별 상품 상세 조회/ 수정 / 삭제 (일반유저는 조회만)
     작성일: 2023.06.06
     업데이트일: 2023.06.15
     '''
@@ -157,12 +128,7 @@
     최초 작성일 : 2023.06.09
     업데이트 일자 :
     '''
-    pagination_class = CustomPagination
-<<<<<<< HEAD
-
-=======
-    
->>>>>>> 77926393
+
     def get(self, request):
         products = ShopProduct.objects.all().order_by('-product_date')
         paginator = self.pagination_class()
@@ -174,13 +140,10 @@
 
 class AdminCategoryViewAPI(APIView):
     '''
-    작성자 : 박지홍, 장소은
-    내용 : 어드민 페이지에서 전체 카테고리 목록을 받아오기 및 카테고리 생성하기 위해 사용
-    최초 작성일 : 2023.06.09, 2023.06.12
-<<<<<<< HEAD
-    업데이트 일자 :
-=======
->>>>>>> 77926393
+    작성자 : 박지홍
+    내용 : 어드민 페이지에서 전체 카테고리 목록을 받아오기위해 사용
+    최초 작성일 : 2023.06.09
+    업데이트 일자 :
     '''
 
     def get(self, request):
@@ -232,17 +195,10 @@
     '''
     pagination_class = CustomPagination
 
-<<<<<<< HEAD
-=======
-    dpagination_class = CustomPagination
-
->>>>>>> 77926393
-    def get(self, request):
-        orders = ShopOrder.objects.all().order_by('-order_date')
-        paginator = self.pagination_class()
-        result_page = paginator.paginate_queryset(orders, request)
-        serializer = OrderProductSerializer(result_page, many=True)
-        return paginator.get_paginated_response(serializer.data)
+    def get(self, request, product_id):
+        orders = ShopOrder.objects.filter(product_id=product_id)
+        serializer = OrderProductSerializer(orders, many=True)
+        return Response(serializer.data, status=status.HTTP_200_OK)
 
 
 class MypageOrderViewAPI(APIView):
