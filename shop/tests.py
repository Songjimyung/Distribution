--- conflicted
+++ resolved
@@ -35,7 +35,6 @@
     '''
     @classmethod
     def setUpTestData(cls):
-<<<<<<< HEAD
         date = timezone.now() + timedelta(seconds=random.randint(0, 86400))
         cls.user_data = {
             "email": "test@google.com",
@@ -47,12 +46,7 @@
             email="adminuser@test.com", username="관리자소은", password="Xptmxm123@456")
         cls.admin_data = {"email": "adminuser@test.com",
                           "password": "Xptmxm123@456"}
-=======
-        cls.username = User.objects.create_user(email="testuser@test.com", username="장소은", password="Xptmxm123@456")
-        cls.user_data = {"email": "testuser@test.com", "password": "Xptmxm123@456"}
-        cls.admin = User.objects.create_superuser(email="adminuser@test.com", username="관리자소은", password="Xptmxm123@456")
-        cls.admin_data = {"email": "adminuser@test.com", "password": "Xptmxm123@456"}
->>>>>>> 1ca9f10b
+
         cls.faker = Faker()
         cls.category_data = {
             'category_name': "카테고리",
@@ -103,4 +97,5 @@
             data=self.product_data,
             HTTP_AUTHORIZATION=f"Bearer {self.access_token}",
         )
+
         self.assertEquals(response.status_code, 403)