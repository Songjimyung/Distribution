from django.db import models
from users.models import User


class BaseModel(models.Model):
    """
    작성자 : 최준영
    내용 : 베이스 모델입니다.
    중복되는 Field인 created_at과 updated_at을
    상속받을 추상화 클래스입니다.
    최초 작성일 : 2023.06.07
    업데이트 일자 :
    """
    created_at = models.DateTimeField(auto_now_add=True)
    updated_at = models.DateTimeField(auto_now=True)

    class Meta:
        abstract = True


class Campaign(BaseModel):
    """
    작성자 : 최준영
    내용 : 캠페인에 대한 기본 모델입니다.
    is_funding의 BooleanField로 펀딩 여부를 체크하고
    status의 ChoiceField로 캠페인의 진행 상태를 체크합니다.
    status가 0일 때는 캠페인이 게시되지 않고, 1가 되었을 때 캠페인이 게시된 후, 
    2이 되었을 때 캠페인의 모집이 시작됩니다.
    캠페인 활동기간이 시작되면 3으로 바뀌고, 정상 종료되었다면 4로 바뀝니다.
    status 5, 6, 7은 실패 여부에 따라 나누었습니다.
    글 게시 시, 활동이 없는 캠페인모금만 있다면 비워놔도 좋다고 써줘야할 것 같습니다
    is_funding이 False라면 Backoffice 검토 없이 그냥 게시해보는 것도 좋을 것 같아요

    캠페인 참여 유저 필드는 아직 미구현
    최초 작성일 : 2023.06.06
    업데이트 일자 : 2023.06.08
    """
    class Meta:
        db_table = "campaign"
    STATUS_CHOICES = (
        (0, "미승인"),
        (1, "승인"),
        (2, "모집중"),
        (3, "캠페인 활동중"),
        (4, "종료"),
        (5, "종료 - 펀딩 모금실패"),
        (6, "종료 - 인원 모집실패"),
        (7, "종료 - 둘 다 실패"),
    )

    user = models.ForeignKey(User, on_delete=models.CASCADE, related_name="campaigns")
    like = models.ManyToManyField(User, related_name="likes", blank=True)
    title = models.CharField("캠페인 제목", max_length=50)
    content = models.TextField("캠페인 내용")
    members = models.PositiveIntegerField("캠페인 모집 인원")
    current_members = models.PositiveIntegerField("캠페인 현재 참가인원", default=0)
    campaign_start_date = models.DateTimeField("캠페인 시작일")
    campaign_end_date  = models.DateTimeField("캠페인 마감일")
    activity_start_date = models.DateTimeField("활동 시작일", blank=True)
    activity_end_date = models.DateTimeField("활동 마감일", blank=True)
    image = models.ImageField("캠페인 이미지", blank=True, upload_to="%Y/%m/")
    is_funding = models.BooleanField("캠페인 펀딩여부", default=False)
    status = models.PositiveSmallIntegerField("캠페인 진행 상태", choices=STATUS_CHOICES, default=0)

    def __str__(self):
        return str(self.title)


class CampaignReview(BaseModel):
    """
    작성자 : 최준영
    내용 : 캠페인 리뷰 모델입니다.
    최초 작성일 : 2023.06.06
    업데이트 일자 : 2023.06.08
    """
    class Meta:
        db_table = "campaign_review"

    user = models.ForeignKey(User, on_delete=models.CASCADE, related_name="reviews")
    campaign = models.ForeignKey(Campaign, on_delete=models.CASCADE, related_name="reviews")
    title = models.CharField("캠페인 리뷰 제목", max_length=50)
    content = models.TextField("캠페인 리뷰 내용")

    def __str__(self):
        return str(self.title)


class CampaignComment(BaseModel):
    """
    작성자 : 최준영
    내용 : 캠페인 댓글 모델입니다.
    최초 작성일 : 2023.06.06
    업데이트 일자 : 2023.06.08
    """
    class Meta:
        db_table = "campaign_comment"

    user = models.ForeignKey(User, on_delete=models.CASCADE, related_name="comments")
    campaign = models.ForeignKey(Campaign, on_delete=models.CASCADE, related_name="comments")
    content = models.TextField("캠페인 댓글 내용")

    def __str__(self):
        return str(self.content)


class Funding(BaseModel):
    """
    작성자 : 최준영
    내용 : 캠페인 펀딩 모델입니다.
    캠페인과의 관계는 OneToOne으로 변경하였습니다.
    최초 작성일 : 2023.06.06
    업데이트 일자 : 2023.06.07
    """
    class Meta:
        db_table = "funding"

    campaign = models.OneToOneField(Campaign, on_delete=models.CASCADE, related_name="fundings")
<<<<<<< HEAD
    funding_startdate = models.DateTimeField("펀딩 시작일", auto_now_add=True)
    deadline = models.DateTimeField("펀딩 마감일")
=======
>>>>>>> 5e12299b
    goal = models.PositiveIntegerField("펀딩 목표 금액")
    current = models.PositiveIntegerField("펀딩 현재 금액", default=0)
    approvefile = models.FileField("펀딩 승인 파일", upload_to="%Y/%m/", blank=True)

    def __str__(self):
        return str(self.goal)
    

class FundingOrder(BaseModel):
    """
    작성자 : 최준영
    내용 : 펀딩 결제정보 모델입니다.
    결제는 아직 import하지 않은 상황입니다.
    payment_text는 쓰일지 확정되지 않아 주석으로 처리해두겠습니다.
    최초 작성일 : 2023.06.06
    업데이트 일자 : 2023.06.08
    """
    class Meta:
        db_table = "funding_order"

    user = models.ForeignKey(User, on_delete=models.CASCADE, related_name="fundingorders")
    funding = models.ForeignKey(Funding, on_delete=models.CASCADE, related_name="fundingorders")
    # payment_text = models.TextField("결제정보")<|MERGE_RESOLUTION|>--- conflicted
+++ resolved
@@ -115,11 +115,6 @@
         db_table = "funding"
 
     campaign = models.OneToOneField(Campaign, on_delete=models.CASCADE, related_name="fundings")
-<<<<<<< HEAD
-    funding_startdate = models.DateTimeField("펀딩 시작일", auto_now_add=True)
-    deadline = models.DateTimeField("펀딩 마감일")
-=======
->>>>>>> 5e12299b
     goal = models.PositiveIntegerField("펀딩 목표 금액")
     current = models.PositiveIntegerField("펀딩 현재 금액", default=0)
     approvefile = models.FileField("펀딩 승인 파일", upload_to="%Y/%m/", blank=True)
