--- conflicted
+++ resolved
@@ -23,15 +23,6 @@
         'user',
         'members',
         'current_members',
-<<<<<<< HEAD
-        'is_funding',
-        'status',
-        'startdate',
-        'enddate',
-        'image',
-        'created_at',
-        'updated_at',
-=======
         'image',
         'is_funding',
         'campaign_start_date',
@@ -41,7 +32,11 @@
         'created_at',
         'updated_at',
         'status',
->>>>>>> 5e12299b
+        'startdate',
+        'enddate',
+        'image',
+        'created_at',
+        'updated_at',
     ]
     fields = [
         'title',
