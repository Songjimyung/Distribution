--- conflicted
+++ resolved
@@ -276,8 +276,6 @@
         else:
             return Response({"message":"해당 댓글을 삭제할 권한이 없습니다."}, status=status.HTTP_403_FORBIDDEN)
 
-<<<<<<< HEAD
-
 
 class ParticipatingCampaignView(APIView):
     """
@@ -334,7 +332,7 @@
         review = CampaignComment.objects.filter(user=request.user).select_related("campaign")
         serializer = CampaignCommentSerializer(review, many=True)
         return Response(serializer.data, status=status.HTTP_200_OK)
-=======
+
 def check_campaign_status():
     """
     작성자 : 최준영
@@ -355,5 +353,4 @@
     for campaign in campaigns:
         if campaign.enddate <= now:
             campaign.status = 4
-            campaign.save()
->>>>>>> 5e12299b
+            campaign.save()