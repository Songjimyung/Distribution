--- conflicted
+++ resolved
@@ -19,14 +19,11 @@
 channels-redis = "^4.1.0"
 daphne = "^4.0.0"
 faker = "^18.10.1"
-<<<<<<< HEAD
-dj-rest-auth = "^4.0.1"
-django-allauth = "0.44.0"
-=======
 apscheduler = "^3.10.1"
 autopep8 = "^2.0.2"
 django-apscheduler = "^0.6.2"
->>>>>>> 7b67f911
+dj-rest-auth = "^4.0.1"
+django-allauth = "0.44.0"
 
 
 [build-system]
