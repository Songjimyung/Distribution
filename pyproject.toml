--- conflicted
+++ resolved
@@ -19,13 +19,10 @@
 channels-redis = "^4.1.0"
 daphne = "^4.0.0"
 faker = "^18.10.1"
-<<<<<<< HEAD
 iamport-rest-client = "^0.9.0"
-=======
 apscheduler = "^3.10.1"
 autopep8 = "^2.0.2"
 django-apscheduler = "^0.6.2"
->>>>>>> 5e12299b
 
 
 [build-system]
