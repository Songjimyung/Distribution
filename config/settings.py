--- conflicted
+++ resolved
@@ -256,10 +256,6 @@
 SCHEDULER_DEFAULT = True
 IMP_KEY = os.environ.get('IMP_KEY')
 IMP_SECRET = os.environ.get('IMP_SECRET')
-<<<<<<< HEAD
-
-IMP_KEY = os.environ.get('IMP_KEY')
-IMP_SECRET = os.environ.get('IMP_SECRET')
 
 
 SITE_ID = 1
@@ -276,5 +272,3 @@
         'OAUTH_PKCE_ENABLED': True,
     },
 }
-=======
->>>>>>> 2f098752
