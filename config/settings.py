from datetime import datetime
from pathlib import Path
import os
from datetime import timedelta
from dotenv import read_dotenv


BASE_DIR = Path(__file__).resolve().parent.parent
read_dotenv(os.path.join(BASE_DIR, '.env'))

SECRET_KEY = os.environ.get("SECRET_KEY")


DEBUG = os.environ.get("DEBUG")


ALLOWED_HOSTS = os.getenv('ALLOWED_HOSTS', '').split(',')


INSTALLED_APPS = [
    
    'daphne',
    'django.contrib.admin',
    'django.contrib.auth',
    'django.contrib.contenttypes',
    'django.contrib.sessions',
    'django.contrib.messages',
    'django.contrib.staticfiles',
    'django.contrib.sites',

    #'daphne',
    'storages',
    'corsheaders',
    'rest_framework',
    'rest_framework.authtoken',
    'rest_framework_simplejwt',
<<<<<<< HEAD
  
=======
>>>>>>> 017f38fb
    'users',
    'shop',
    'campaigns',
    'chat',
    'payments',

    'dj_rest_auth',
    'dj_rest_auth.registration',
    # django-allauth

    'allauth',
    'allauth.account',
    'allauth.socialaccount',
    'allauth.socialaccount.providers.kakao',
    'allauth.socialaccount.providers.google',
    'django_apscheduler',
]

# 웹사이트 복수 생성시 사이트 지정을 위해 필요
SITE_ID = 2

REST_FRAMEWORK = {
    'DEFAULT_AUTHENTICATION_CLASSES': (
        'rest_framework.authentication.SessionAuthentication',
        'dj_rest_auth.jwt_auth.JWTCookieAuthentication',
        'rest_framework_simplejwt.authentication.JWTAuthentication',
    ),
    'DEFAULT_PAGINATION_CLASS': 'rest_framework.pagination.PageNumberPagination',
    "PAGE_SIZE": 6,
}


REST_USE_JWT = True
JWT_AUTH_COOKIE = 'jwt_token'
JTW_AUTH_REFRESH_COOKIE = 'jwt_refresh_token'

MIDDLEWARE = [
    'django.middleware.security.SecurityMiddleware',
    'django.contrib.sessions.middleware.SessionMiddleware',
    'corsheaders.middleware.CorsMiddleware',
    'django.middleware.common.CommonMiddleware',
    'django.middleware.csrf.CsrfViewMiddleware',
    'django.contrib.auth.middleware.AuthenticationMiddleware',
    'django.contrib.messages.middleware.MessageMiddleware',
    'django.middleware.clickjacking.XFrameOptionsMiddleware',
]

ROOT_URLCONF = 'config.urls'

TEMPLATES = [
    {
        'BACKEND': 'django.template.backends.django.DjangoTemplates',
        'DIRS': [],
        'APP_DIRS': True,
        'OPTIONS': {
            'context_processors': [
                'django.template.context_processors.debug',
                'django.template.context_processors.request',
                'django.contrib.auth.context_processors.auth',
                'django.contrib.messages.context_processors.messages',
            ],
        },
    },
]

WSGI_APPLICATION = 'config.wsgi.application'
ASGI_APPLICATION = 'config.asgi.application'

CHANNEL_HOSTS = os.getenv('CHANNEL_HOSTS')
CHANNEL_PORT = int(os.getenv('CHANNEL_PORT'))
CHANNEL_LAYERS = {
    'default': {
        'BACKEND': 'channels_redis.core.RedisChannelLayer',
        'CONFIG': {
            "hosts": [(CHANNEL_HOSTS, CHANNEL_PORT)],
        },
    },
}

now = datetime.now()
str_now = now.strftime('%y%m%d_%H')

LOGGING = {
    'version': 1,
    'disable_existing_loggers': False,
    'formatters': {
        'verbose': {
            'format': '{asctime} {levelname} {module} {message}',
            'datefmt': '%Y-%m-%d %H:%M',
            'style': '{',
        },
    },
    'handlers': {
        'console': {
            'level': 'INFO',
            'class': 'logging.StreamHandler',
            'formatter': 'verbose',
        },
        'debug_log': {
            'level': 'DEBUG',
            'class': 'logging.handlers.TimedRotatingFileHandler',
            'filename': f'logs/debug/deb__{str_now}.log',
            'formatter': 'verbose',
        },
        'error_log': {
            'level': 'ERROR',
            'class': 'logging.handlers.TimedRotatingFileHandler',
            'filename': f'logs/error/err__{str_now}.log',
            'formatter': 'verbose',
        },
    },
    'loggers': {
        'django.db.backends': {
            'handlers': ['debug_log'],
            'level': 'DEBUG',
            'propagate': True,
        },
        'django.request': {
            'handlers': ['error_log'],
            'level': 'ERROR',
            'propagate': True,
        },
    },
}

DATABASES = {
    'dev': {
        'ENGINE': 'django.db.backends.sqlite3',
        'NAME': BASE_DIR / 'db.sqlite3',
    },
    'production': {
        'NAME': os.environ.get('MYSQL_NAME'),
        'ENGINE': 'django.db.backends.mysql',
        'USER': os.environ.get('MYSQL_USER'),
        'HOST': os.environ.get('MYSQL_HOST'),
        'PASSWORD': os.environ.get('MYSQL_PASSWORD'),
        'PORT': os.environ.get('MYSQL_PORT')
    },
}

DATABASES['default'] = DATABASES['dev' if DEBUG == 'True' else 'production']

AUTH_PASSWORD_VALIDATORS = [
    {
        'NAME': 'django.contrib.auth.password_validation.UserAttributeSimilarityValidator',
    },
    {
        'NAME': 'django.contrib.auth.password_validation.MinimumLengthValidator',
    },
    {
        'NAME': 'django.contrib.auth.password_validation.CommonPasswordValidator',
    },
    {
        'NAME': 'django.contrib.auth.password_validation.NumericPasswordValidator',
    },
]

LANGUAGE_CODE = "ko-kr"

TIME_ZONE = "Asia/Seoul"

USE_I18N = True

USE_TZ = True

DEFAULT_AUTO_FIELD = 'django.db.models.BigAutoField'

SIMPLE_JWT = {
    "ACCESS_TOKEN_LIFETIME": timedelta(minutes=1440),
    "REFRESH_TOKEN_LIFETIME": timedelta(days=1),

    "SLIDING_TOKEN_LIFETIME": timedelta(minutes=5),
    "SLIDING_TOKEN_REFRESH_LIFETIME": timedelta(days=1),

    "TOKEN_OBTAIN_SERIALIZER": "users.serializers.CustomTokenObtainPairSerializer",
}

BASE_URL = os.environ.get("BASE_URL")
FRONT_BASE_URL = os.environ.get("FRONT_BASE_URL")

CORS_ALLOW_ALL_ORIGINS = True

CORS_ALLOWED_ORIGINS = [
    BASE_URL,
    FRONT_BASE_URL
]

CORS_ALLOW_CREDENTIALS = True  # cross-site HTTP요청에 Cookie 추가

CORS_ALLOW_HEADERS = [
    'authorization-token',
    'content-type',  # 'Content-Type' 헤더 추가
    'authorization',  # 'authorization' 헤더 추가
]

AUTH_USER_MODEL = 'users.User'

ACCOUNT_EMAIL_REQUIRED = True            # email 필드 사용 o
ACCOUNT_USERNAME_REQUIRED = False        # username 필드 사용 x
ACCOUNT_AUTHENTICATION_METHOD = 'email'

IMP_KEY = os.environ.get('IMP_KEY')
IMP_SECRET = os.environ.get('IMP_SECRET')

APSCHEDULER_DATETIME_FORMAT = "N j, Y, f:s a"
SCHEDULER_DEFAULT = True

USE_S3 = os.environ.get('USE_S3')

if USE_S3 == "True":
    DEFAULT_FILE_STORAGE = 'config.asset_starage.MediaStorage'

    AWS_ACCESS_KEY_ID = os.environ.get('MY_AWS_ACCESS_KEY_ID')
    AWS_SECRET_ACCESS_KEY = os.environ.get('MY_AWS_SECRET_ACCESS_KEY')

    AWS_REGION = 'ap-northeast-2'
    AWS_STORAGE_BUCKET_NAME = os.environ.get('AWS_STORAGE_BUCKET_NAME')
    AWS_S3_CUSTOM_DOMAIN = '%s.s3.%s.amazonaws.com' % (
        AWS_STORAGE_BUCKET_NAME, AWS_REGION)
    AWS_S3_OBJECT_PARAMETERS = {
        'CacheControl': 'max-age=86400',
    }
    AWS_DEFAULT_ACL = 'public-read'
    AWS_LOCATION = 'static'
    STATIC_URL = 'https://%s/%s/' % (AWS_S3_CUSTOM_DOMAIN, AWS_LOCATION)
    STATICFILES_STORAGE = 'storages.backends.s3boto3.S3Boto3Storage'
    STATICFILES_DIRS = [
        os.path.join(BASE_DIR, 'static')
    ]

else:
    MEDIA_URL = '/media/'
    MEDIA_ROOT = os.path.join(BASE_DIR, 'media')

    STATIC_URL = '/static/'
    STATIC_ROOT = os.path.join(BASE_DIR, 'static')

EMAIL_BACKEND = 'django.core.mail.backends.smtp.EmailBackend'
EMAIL_HOST = 'smtp.gmail.com'
EMAIL_USE_TLS = True
EMAIL_PORT = 587
EMAIL_HOST_USER = os.environ.get('EMAIL_HOST_USER')
EMAIL_HOST_PASSWORD = os.environ.get('EMAIL_HOST_PASSWORD')

CARD_NUMBER = os.environ.get('CARD_NUMBER')
EXPIRY_AT = os.environ.get('EXPIRY_AT')
BIRTH = os.environ.get('BIRTH')
PWD_2DIGIT = os.environ.get('PWD_2DIGIT')
CSRF_TRUSTED_ORIGINS = [
    FRONT_BASE_URL,
    BASE_URL,
]<|MERGE_RESOLUTION|>--- conflicted
+++ resolved
@@ -28,16 +28,12 @@
     'django.contrib.staticfiles',
     'django.contrib.sites',
 
-    #'daphne',
     'storages',
     'corsheaders',
     'rest_framework',
     'rest_framework.authtoken',
     'rest_framework_simplejwt',
-<<<<<<< HEAD
-  
-=======
->>>>>>> 017f38fb
+
     'users',
     'shop',
     'campaigns',
