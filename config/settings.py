from datetime import datetime
from pathlib import Path
import os
from datetime import timedelta
from dotenv import read_dotenv


BASE_DIR = Path(__file__).resolve().parent.parent
read_dotenv(os.path.join(BASE_DIR, '.env'))

SECRET_KEY = os.environ.get("SECRET_KEY")


DEBUG = os.environ.get("DEBUG")


ALLOWED_HOSTS = os.getenv('ALLOWED_HOSTS', '').split(',')


INSTALLED_APPS = [
    # 'daphne',
    'django.contrib.admin',
    'django.contrib.auth',
    'django.contrib.contenttypes',
    'django.contrib.sessions',
    'django.contrib.messages',
    'django.contrib.staticfiles',
    'django.contrib.sites',

    'storages',
    'corsheaders',
    'rest_framework',
    'rest_framework.authtoken',
    'rest_framework_simplejwt',

    'users',
    'shop',
    'campaigns',
    'chat',
    'payments',

    'dj_rest_auth',
    'dj_rest_auth.registration',
    # django-allauth

    'allauth',
    'allauth.account',
    'allauth.socialaccount',
    'allauth.socialaccount.providers.kakao',
    'allauth.socialaccount.providers.google',
    'django_apscheduler',
]

# 웹사이트 복수 생성시 사이트 지정을 위해 필요
SITE_ID = 1

REST_FRAMEWORK = {
    'DEFAULT_AUTHENTICATION_CLASSES': (
        'rest_framework.authentication.SessionAuthentication',
        'dj_rest_auth.jwt_auth.JWTCookieAuthentication',
        'rest_framework_simplejwt.authentication.JWTAuthentication',
    )
}


REST_USE_JWT = True
JWT_AUTH_COOKIE = 'jwt_token'
JTW_AUTH_REFRESH_COOKIE = 'jwt_refresh_token'

MIDDLEWARE = [
    'django.middleware.security.SecurityMiddleware',
    'django.contrib.sessions.middleware.SessionMiddleware',
    'corsheaders.middleware.CorsMiddleware',
    'django.middleware.common.CommonMiddleware',
    'django.middleware.csrf.CsrfViewMiddleware',
    'django.contrib.auth.middleware.AuthenticationMiddleware',
    'django.contrib.messages.middleware.MessageMiddleware',
    'django.middleware.clickjacking.XFrameOptionsMiddleware',
]

ROOT_URLCONF = 'config.urls'

TEMPLATES = [
    {
        'BACKEND': 'django.template.backends.django.DjangoTemplates',
        'DIRS': [],
        'APP_DIRS': True,
        'OPTIONS': {
            'context_processors': [
                'django.template.context_processors.debug',
                'django.template.context_processors.request',
                'django.contrib.auth.context_processors.auth',
                'django.contrib.messages.context_processors.messages',
            ],
        },
    },
]

WSGI_APPLICATION = 'config.wsgi.application'
ASGI_APPLICATION = 'config.asgi.application'

CHANNEL_HOSTS = os.getenv('CHANNEL_HOSTS')
CHANNEL_PORT = int(os.getenv('CHANNEL_PORT'))
CHANNEL_LAYERS = {
    'default': {
        'BACKEND': 'channels_redis.core.RedisChannelLayer',
        'CONFIG': {
            "hosts": [(CHANNEL_HOSTS, CHANNEL_PORT)],
        },
    },
}

now = datetime.now()
str_now = now.strftime('%y%m%d_%H')

LOGGING = {
    'version': 1,
    'disable_existing_loggers': False,
    'formatters': {
        'verbose': {
            'format': '{asctime} {levelname} {module} {message}',
            'datefmt': '%Y-%m-%d %H:%M',
            'style': '{',
        },
    },
    'handlers': {
        'console': {
            'level': 'INFO',
            'class': 'logging.StreamHandler',
            'formatter': 'verbose',
        },
        'debug_log': {
            'level': 'DEBUG',
            'class': 'logging.handlers.TimedRotatingFileHandler',
            'filename': f'logs/debug/deb__{str_now}.log',
            'formatter': 'verbose',
        },
        'error_log': {
            'level': 'ERROR',
            'class': 'logging.handlers.TimedRotatingFileHandler',
            'filename': f'logs/error/err__{str_now}.log',
            'formatter': 'verbose',
        },
    },
    'loggers': {
        'django.db.backends': {
            'handlers': ['debug_log'],
            'level': 'DEBUG',
            'propagate': True,
        },
        'django.request': {
            'handlers': ['error_log'],
            'level': 'ERROR',
            'propagate': True,
        },
    },
}

DATABASES = {
    'dev': {
        'ENGINE': 'django.db.backends.sqlite3',
        'NAME': BASE_DIR / 'db.sqlite3',
    },
    'production': {
        'NAME': os.environ.get('MYSQL_NAME'),
        'ENGINE': 'django.db.backends.mysql',
        'USER': os.environ.get('MYSQL_USER'),
        'HOST': os.environ.get('MYSQL_HOST'),
        'PASSWORD': os.environ.get('MYSQL_PASSWORD'),
        'PORT': os.environ.get('MYSQL_PORT')
    },
}

DATABASES['default'] = DATABASES['dev' if DEBUG == 'True' else 'production']

AUTH_PASSWORD_VALIDATORS = [
    {
        'NAME': 'django.contrib.auth.password_validation.UserAttributeSimilarityValidator',
    },
    {
        'NAME': 'django.contrib.auth.password_validation.MinimumLengthValidator',
    },
    {
        'NAME': 'django.contrib.auth.password_validation.CommonPasswordValidator',
    },
    {
        'NAME': 'django.contrib.auth.password_validation.NumericPasswordValidator',
    },
]

LANGUAGE_CODE = "ko-kr"

TIME_ZONE = "Asia/Seoul"

USE_I18N = True

USE_TZ = True

DEFAULT_AUTO_FIELD = 'django.db.models.BigAutoField'

SIMPLE_JWT = {
    "ACCESS_TOKEN_LIFETIME": timedelta(minutes=1440),
    "REFRESH_TOKEN_LIFETIME": timedelta(days=1),

    "SLIDING_TOKEN_LIFETIME": timedelta(minutes=5),
    "SLIDING_TOKEN_REFRESH_LIFETIME": timedelta(days=1),

    "TOKEN_OBTAIN_SERIALIZER": "users.serializers.CustomTokenObtainPairSerializer",
}

CORS_ALLOW_ALL_ORIGINS = False

CORS_ALLOWED_ORIGINS = [
    'http://localhost:3000', 'http://127.0.0.1:5500'
]

CORS_ALLOW_CREDENTIALS = True  # cross-site HTTP요청에 Cookie 추가

CORS_ALLOW_HEADERS = [
    'authorization-token',
    'content-type',  # 'Content-Type' 헤더 추가
    'authorization',  # 'authorization' 헤더 추가
]

AUTH_USER_MODEL = 'users.User'

ACCOUNT_EMAIL_REQUIRED = True            # email 필드 사용 o
ACCOUNT_USERNAME_REQUIRED = False        # username 필드 사용 x
ACCOUNT_AUTHENTICATION_METHOD = 'email'

IMP_KEY = os.environ.get('IMP_KEY')
IMP_SECRET = os.environ.get('IMP_SECRET')

APSCHEDULER_DATETIME_FORMAT = "N j, Y, f:s a"
SCHEDULER_DEFAULT = True

USE_S3 = os.environ.get('USE_S3')

if USE_S3 == "True":
    DEFAULT_FILE_STORAGE = 'config.asset_starage.MediaStorage'

    AWS_ACCESS_KEY_ID = os.environ.get('MY_AWS_ACCESS_KEY_ID')
    AWS_SECRET_ACCESS_KEY = os.environ.get('MY_AWS_SECRET_ACCESS_KEY')

    AWS_REGION = 'ap-northeast-2'
    AWS_STORAGE_BUCKET_NAME = os.environ.get('AWS_STORAGE_BUCKET_NAME')
    AWS_S3_CUSTOM_DOMAIN = '%s.s3.%s.amazonaws.com' % (
        AWS_STORAGE_BUCKET_NAME, AWS_REGION)
    AWS_S3_OBJECT_PARAMETERS = {
        'CacheControl': 'max-age=86400',
    }
    AWS_DEFAULT_ACL = 'public-read'
    AWS_LOCATION = 'static'
    STATIC_URL = 'https://%s/%s/' % (AWS_S3_CUSTOM_DOMAIN, AWS_LOCATION)
    STATICFILES_STORAGE = 'storages.backends.s3boto3.S3Boto3Storage'
    STATICFILES_DIRS = [
        os.path.join(BASE_DIR, 'static')
    ]

else:
    MEDIA_URL = '/media/'
    MEDIA_ROOT = os.path.join(BASE_DIR, 'media')

<<<<<<< HEAD
    STATIC_URL = '/static/'
    STATIC_ROOT = os.path.join(BASE_DIR, 'static')
=======

EMAIL_BACKEND = 'django.core.mail.backends.smtp.EmailBackend'
EMAIL_HOST = 'smtp.gmail.com'
EMAIL_USE_TLS = True
EMAIL_PORT = 587
EMAIL_HOST_USER = os.environ.get('EMAIL_HOST_USER')
EMAIL_HOST_PASSWORD = os.environ.get('EMAIL_HOST_PASSWORD')

CARD_NUMBER = os.environ.get('CARD_NUMBER')
EXPIRY_AT = os.environ.get('EXPIRY_AT')
BIRTH = os.environ.get('BIRTH')
PWD_2DIGIT= os.environ.get('PWD_2DIGIT')
>>>>>>> d547abea
<|MERGE_RESOLUTION|>--- conflicted
+++ resolved
@@ -261,10 +261,8 @@
     MEDIA_URL = '/media/'
     MEDIA_ROOT = os.path.join(BASE_DIR, 'media')
 
-<<<<<<< HEAD
     STATIC_URL = '/static/'
     STATIC_ROOT = os.path.join(BASE_DIR, 'static')
-=======
 
 EMAIL_BACKEND = 'django.core.mail.backends.smtp.EmailBackend'
 EMAIL_HOST = 'smtp.gmail.com'
@@ -276,5 +274,4 @@
 CARD_NUMBER = os.environ.get('CARD_NUMBER')
 EXPIRY_AT = os.environ.get('EXPIRY_AT')
 BIRTH = os.environ.get('BIRTH')
-PWD_2DIGIT= os.environ.get('PWD_2DIGIT')
->>>>>>> d547abea
+PWD_2DIGIT= os.environ.get('PWD_2DIGIT')