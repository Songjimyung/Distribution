--- conflicted
+++ resolved
@@ -18,12 +18,8 @@
 
 
 INSTALLED_APPS = [
-<<<<<<< HEAD
-
-=======
-    
+
     'daphne',
->>>>>>> cfb623c4
     'django.contrib.admin',
     'django.contrib.auth',
     'django.contrib.contenttypes',
@@ -38,10 +34,7 @@
     'rest_framework',
     'rest_framework.authtoken',
     'rest_framework_simplejwt',
-<<<<<<< HEAD
-=======
-
->>>>>>> cfb623c4
+    'daphne',
     'users',
     'shop',
     'campaigns',
