--- conflicted
+++ resolved
@@ -10,17 +10,9 @@
          views.KakaoCallbackView.as_view(), name='kakao_callback'),
     path('kakao/login/finish/', views.KakaoLogin.as_view(),
          name='kakao_login_todjango'),
-<<<<<<< HEAD
-    path('google/login/', views.google_login, name='google_login'),
-    path('google/callback/', views.google_callback, name='google_callback'),
-    path('google/login/finish/', views.GoogleLogin.as_view(),
-         name='google_login_todjango'),
-
-=======
     path('google/login/', views.GoogleLoginFormView.as_view(), name='google_login'),
     path('google/callback/', views.GoogleCallbackView.as_view(), name='google_callback'),
     
->>>>>>> 290185c2
     # 회원정보 관련
     path('', views.UserView.as_view(), name='update_or_withdrawal'),
 
