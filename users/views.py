from users.models import User, UserProfile
import requests
import os
import base64
from django.utils.translation import gettext_lazy as _
from django.utils import timezone
from django.shortcuts import redirect
from dj_rest_auth.registration.views import SocialLoginView
from rest_framework.generics import get_object_or_404
from rest_framework_simplejwt.tokens import RefreshToken
from rest_framework.views import APIView
from rest_framework import status
from rest_framework.response import Response
from rest_framework_simplejwt.views import TokenObtainPairView
from users.serializers import (
    SignUpSerializer,
    CustomTokenObtainPairSerializer,
    UserSerializer,
    UserUpdateSerializer,
    UpdatePasswordSerializer,
    ResetPasswordSerializer,
    ResetPasswordEmailSerializer,
    UserProfileSerializer
)
from allauth.socialaccount.models import SocialAccount
from allauth.socialaccount.providers.kakao import views as kakao_view
from allauth.socialaccount.providers.oauth2.client import OAuth2Client
from django.http import JsonResponse
from rest_framework.permissions import AllowAny, IsAuthenticated
from django.utils.encoding import DjangoUnicodeDecodeError, force_str
from django.utils.http import urlsafe_base64_decode
from django.core.mail import EmailMessage
from django.contrib.auth.tokens import PasswordResetTokenGenerator
from django.core.exceptions import ObjectDoesNotExist


state = os.environ.get('STATE')
kakao_callback_uri = os.environ.get('KAKAO_CALLBACK_URI')
google_callback_uri = os.environ.get('GOOGLE_CALLBACK_URI')
base_url = os.environ.get('BASE_URL')
front_base_url = os.environ.get('FRONT_BASE_URL')
secret_key = os.environ.get('SECRET_KEY')


def verification_code(email):
    '''
    작성자 : 이주한
    내용 : 회원가입시 이메일 인증에 필요한 인증 코드를 생성하는 함수입니다.
            개발 단계에서는 필요하지 않을 수 있어 주석 처리해 두었습니다.
    최초 작성일 : 2023.06.15
    업데이트 일자 :
    '''
    email_bytes = email.encode('ascii')
    email_base64 = base64.b64encode(email_bytes)
    email_base64_str = email_base64.decode('ascii')
    return email_base64_str


class SendEmailView(APIView):
    '''
    작성자 : 이주한
    내용 : 회원가입시 이메일 인증에 필요한 메일을 보내는 view 클래스입니다.
            개발 단계에서는 이메일 인증이 번거로울 수 있어 주석 처리해 두었습니다.
    최초 작성일 : 2023.06.15
    업데이트 일자 :
    '''

    def post(self, request):
        email = request.data.get("email")
        if email == "":
            return Response({'error': '이메일을 입력해주세요.'}, status=status.HTTP_400_BAD_REQUEST)
        else:
            try:
                User.objects.get(email=email)
                return Response({"message": "계정이 이미 존재합니다."}, status=status.HTTP_400_BAD_REQUEST)
            except:
                subject = 'EcoCanvas 인증 코드 메일'
                body = verification_code(email)
                email_content = EmailMessage(subject, body, to=[email],)
                email_content.send()
                return Response({"message": "귀하의 이메일에서 인증코드를 확인해주세요."}, status=status.HTTP_200_OK)


class SignUpView(APIView):
    '''
    작성자 : 이주한
    내용 : 회원가입에 사용되는 view 클래스 입니다.
            개발 단계에서는 이메일 인증이 번거로울 수 있어 주석 처리해 두었습니다.
    최초 작성일 : 2023.06.06
    업데이트 일자 : 2023.06.15
    '''

    def post(self, request):
        if verification_code(request.data.get("email")) != request.data.get("check_code"):
            return Response({"message": f"잘못된 인증코드입니다."}, status=status.HTTP_400_BAD_REQUEST)
        serializer = SignUpSerializer(data=request.data)
        if serializer.is_valid():
            serializer.save()
            return Response({"message": "가입완료!"}, status=status.HTTP_201_CREATED)
        else:
            return Response(serializer.errors, status=status.HTTP_400_BAD_REQUEST)


class UserView(APIView):
    '''
    작성자 : 이주한
    내용 : 회원정보 수정, 회원 비활성화에 사용되는 view 클래스
    최초 작성일 : 2023.06.06
    업데이트 일자 : 2023.06.14
    '''

    def put(self, request):
        user = get_object_or_404(User, id=request.user.id)
        serializer = UserUpdateSerializer(
            user, data=request.data, context={"request": request})
        if serializer.is_valid():
            serializer.save()
            return Response({"message": "회원정보 수정이 완료되었습니다."}, status=status.HTTP_200_OK)
        return Response(serializer.errors, status=status.HTTP_400_BAD_REQUEST)

    def delete(self, request):
        user = get_object_or_404(User, id=request.user.id)
        user.withdrawal = True
        user.withdrawal_at = timezone.now()
        user.save()
        return Response({"message": "회원이 비활성화 되었습니다."}, status=status.HTTP_200_OK)


class CustomTokenObtainPairView(TokenObtainPairView):
    '''
    작성자 : 이주한
    내용 : 로그인에 사용되는 JWT 토큰 view 입니다.
    최초 작성일 : 2023.06.06
    업데이트 일자 :
    '''
    serializer_class = CustomTokenObtainPairSerializer


class CustomRefreshToken(RefreshToken):
    '''
    작성자 : 장소은
    내용 : 사용자에 대한 새로운 토큰을 생성하는 클래스. 사용자의 ID와 이메일 정보를 토큰에 추가하여 반환
    최초 작성일 : 2023.06.08
    업데이트 일자 :
    '''
    @classmethod
    def for_user(cls, user):
        token = super().for_user(user)
        token["user_id"] = user.id
        token['email'] = user.email
        token['is_admin'] = user.is_admin
        return token


def generate_jwt_token(user):
    '''
    작성자 : 장소은
    내용: 사용자를 인자로 받아 RefreshToken을 생성. 'refresh'와 'access'라는 키로 구성된 딕셔너리 형태의 문자열 토큰 반환
    최초 작성일 : 2023.06.08
    업데이트 일자 :
    '''
    refresh = CustomRefreshToken.for_user(user)
    return {'refresh': str(refresh), 'access': str(refresh.access_token)}


class GoogleLoginFormView(APIView):
    def get(self, request):
        '''
        작성자 : 이주한
        내용 : 구글 OAUTH2.0 서버로 client_id, callback_uri, scope를 보내서 구글 로그인 페이지를 불러옵니다.
        최초 작성일 : 2023.06.08
        업데이트 일자 : 2023.06.19
        '''
        scope = "profile%20email"
        client_id = os.environ.get("SOCIAL_AUTH_GOOGLE_CLIENT_ID")

        return redirect(f"https://accounts.google.com/o/oauth2/v2/auth?client_id={client_id}&response_type=code&redirect_uri={google_callback_uri}&scope={scope}")


class GoogleCallbackView(APIView):
    '''
    작성자 : 이주한
    내용 : 받아온 구글 로그인 폼에 사용자가 id와 pw를 작성하여 제공하면 구글이 Authorization Code를 발급해줍니다.
            Authorization Code를 활용하여 우리의 앱이 API에 사용자의 정보를 요청하여 받아옵니다.
            해당 정보들 중 email을 사용하여 사용자를 확인하고 JWT token을 발급받아 로그인을 진행합니다.
    최초 작성일 : 2023.06.08
    업데이트 일자 : 2023.06.19
    '''

    def post(self, request):
        client_id = os.environ.get("SOCIAL_AUTH_GOOGLE_CLIENT_ID")
        client_secret = os.environ.get("SOCIAL_AUTH_GOOGLE_SECRET")
        authorization_code = request.GET.get('code')

        access_token_request = requests.post(
            "https://oauth2.googleapis.com/token",
            headers={"Content-Type": "application/x-www-form-urlencoded"},
            data={
                "code": authorization_code,
                "client_id": client_id,
                "client_secret": client_secret,
                "redirect_uri": google_callback_uri,
                "grant_type": "authorization_code",
                "scope": "email",
            },
        )
        access_token_json = access_token_request.json()
        access_token = access_token_json.get("access_token")

        user_data_request = requests.get(
            "https://www.googleapis.com/oauth2/v1/userinfo",
            headers={"Authorization": f"Bearer {access_token}"},
        )
        user_data_json = user_data_request.json()
        email = user_data_json.get("email")
        username = user_data_json.get("name")

        try:
            user = User.objects.get(email=email)
            refresh = RefreshToken.for_user(user)
            refresh["email"] = user.email

            return Response(
                {
                    "refresh": str(refresh),
                    "access": str(refresh.access_token),
                },
                status=status.HTTP_200_OK,
            )
        except:
            user = User.objects.create_user(email=email, username=username)
            user.set_unusable_password()
            user.save()
            refresh = RefreshToken.for_user(user)
            refresh["email"] = user.email

            return Response(
                {
                    "refresh": str(refresh),
                    "access": str(refresh.access_token),
                },
                status=status.HTTP_200_OK,
            )


class KakaoCallbackView(APIView):
    '''
    작성자 : 장소은
    내용 :  Kakao 로그인 콜백을 처리하는 APIView GET. Kakao 토큰 API에 POST 요청을 보냄.
            응답을 받아와서 JSON 형식으로 파싱하여 access_token추출
            응답 데이터에 'error' 키가 포함되어 있다면 에러처리.
            그렇지 않은 경우는 access_token을 사용하여 Kakao API를 호출하여 사용자 정보를 가져옴 이메일(kakao_email), 연령대(age_range), 성별(gender) 추출
            try-except - 기존에 가입된 유저인지 체크
            만약 가입된 유저라면, 해당 유저정보를 사용하여 JWT 토큰을 생성하고, 리다이렉트 응답&JWT 토큰은 쿠키에 저장해 전달
            User.DoesNotExist - 새로운 가입자 처리, 가입 처리 결과에 따라 리다이렉트 응답을 생성
            +) RedirectURL과 쿠키 반환 로직 변경
    최초 작성일 : 2023.06.08
    업데이트 일자 : 2023.06.11
    '''
    permission_classes = [AllowAny]

    def get(self, request):
        rest_api_key = os.environ.get('KAKAO_REST_API_KEY')
        restapikey = rest_api_key
        code = request.GET.get("code")
        redirect_uri = kakao_callback_uri

        token_req = requests.get(
            f"https://kauth.kakao.com/oauth/token?grant_type=authorization_code&client_id={restapikey}&redirect_uri={redirect_uri}&code={code}"
        )
        token_req_json = token_req.json()
        error = token_req_json.get("error")
        if error is not None:
            redirect_url = front_base_url
<<<<<<< HEAD
            err_msg = error
=======
            err_msg = "error"
>>>>>>> 9191fd79
            redirect_url_with_status = f'{redirect_url}?err_msg={err_msg}'
            return redirect(redirect_url_with_status)
        access_token = token_req_json.get("access_token")
        profile_request = requests.post(
            "https://kapi.kakao.com/v2/user/me",
            headers = {"Authorization": f"Bearer {access_token}"},
        )
        profile_json=profile_request.json()
        error=profile_json.get("error")
        if error is not None:
<<<<<<< HEAD
            redirect_url=front_base_url
            err_msg=error
            redirect_url_with_status=f'{redirect_url}?err_msg={err_msg}'
=======
            redirect_url = front_base_url
            err_msg = "error"
            redirect_url_with_status = f'{redirect_url}?err_msg={err_msg}'
>>>>>>> 9191fd79
            return redirect(redirect_url_with_status)
        kakao_user_info=profile_json.get('kakao_account')
        kakao_email=kakao_user_info["email"]
        age_range=kakao_user_info["age_range"]
        gender=kakao_user_info["gender"]

        try:
            # 기존에 가입된 유저의 Provider가 kakao가 아니면 에러 발생, 맞으면 로그인
            # 다른 SNS로 가입된 유저
            user=User.objects.get(email = kakao_email)
            social_user=SocialAccount.objects.get(user = user)
            
            if social_user is None:
<<<<<<< HEAD
                redirect_url=front_base_url
                status_code=204
                redirect_url_with_status=f'{redirect_url}?status_code={status_code}'
                return redirect(redirect_url_with_status)

            if social_user.provider != 'kakao':
                redirect_url=front_base_url
                status_code=400
                redirect_url_with_status=f'{redirect_url}?status_code={status_code}'
=======
                redirect_url = front_base_url
                status_code = 204
                redirect_url_with_status = f'{redirect_url}?status_code={status_code}'
                return redirect(redirect_url_with_status)

            if social_user.provider != 'kakao':
                redirect_url = front_base_url
                status_code = 400
                redirect_url_with_status = f'{redirect_url}?status_code={status_code}'
>>>>>>> 9191fd79
                return redirect(redirect_url_with_status)
            # 기존에 kakao로 가입된 유저
            data={"access_token": access_token, "code": code}
            accept=requests.post(
                f"{base_url}/users/kakao/login/finish/", data = data)
            accept_status=accept.status_code
            if accept_status != 200:
                return JsonResponse({"err_msg": "failed to signin"}, status = accept_status)
            jwt_token=generate_jwt_token(user)
            response_data={
                'jwt_token': jwt_token
            }
            return JsonResponse(response_data)

        except ObjectDoesNotExist:
            # 기존에 가입된 유저가 없으면 새로 가입
            data={"access_token": access_token, "code": code}
            accept=requests.post(
                f"{base_url}/users/kakao/login/finish/", data = data)
            accept_status=accept.status_code

            if accept_status != 200:
<<<<<<< HEAD
                redirect_url=front_base_url
                status_code=accept_status
                err_msg="kakao_signup"
                redirect_url_with_status=f'{redirect_url}?err_msg={err_msg}'
                return redirect(redirect_url_with_status)

            redirect_url=front_base_url
            status_code=201
            redirect_url_with_status=f'{redirect_url}?status_code={status_code}'
=======
                redirect_url = front_base_url
                status_code = accept_status
                err_msg = "kakao_signup"
                redirect_url_with_status = f'{redirect_url}?err_msg={err_msg}'
                return redirect(redirect_url_with_status)

            redirect_url = front_base_url
            status_code = 201
            redirect_url_with_status = f'{redirect_url}?status_code={status_code}'
>>>>>>> 9191fd79
            return redirect(redirect_url_with_status)


class KakaoLogin(SocialLoginView):
    '''
    작성자 : 장소은
    내용: Kakao OAuth2 어댑터와 OAuth2Client를 사용하여 Kakao 로그인을 처리하는 클래스. 인증 완료 후 SocialLoginView에서 처리되는 방식
    작성일 : 2023.06.08
    업데이트 일자 :
    '''
    adapter_class=kakao_view.KakaoOAuth2Adapter
    client_class=OAuth2Client
    callback_url=kakao_callback_uri


class UserListView(APIView):
    '''
    작성자 : 박지홍
    내용: 어드민 페이지에서 전체 일반 유저 리스트를 받기 위해 사용
    작성일 : 2023.06.09
    업데이트 일자 :
    '''

    def get(self, request):
        users=User.objects.filter(is_admin = False)
        serializer=UserSerializer(users, many = True)
        return Response(serializer.data, status = status.HTTP_200_OK)


class UserDetailView(APIView):
    '''
    작성자 : 박지홍
    내용: 어드민 페이지에서 일반 유저의 상세 정보를 알기 위해 사용
    작성일 : 2023.06.09
    업데이트 일자 :
    '''

    def get(self, request, user_id):
        user=User.objects.filter(id = user_id)
        serializer=UserSerializer(user, many = True)
        return Response(serializer.data, status = status.HTTP_200_OK)


class UpdatePasswordView(APIView):
    '''
    작성자 : 이주한
    내용 : 사용자가 로그인한 상태에서 본인 계정의 비밀번호를 수정할 때 사용되는 UpdatePasswordView 입니다.
    최초 작성일 : 2023.06.15
    업데이트 일자 :
    '''
    permission_classes=[IsAuthenticated]

    def put(self, request):
        user=get_object_or_404(User, id = request.user.id)
        serializer=UpdatePasswordSerializer(
            user, data = request.data, context = {"request": request})
        if serializer.is_valid():
            serializer.save()
            return Response({"message": "비밀번호 변경이 완료되었습니다. 다시 로그인해주세요!"}, status = status.HTTP_200_OK)
        return Response(serializer.errors, status = status.HTTP_400_BAD_REQUEST)


class ResetPasswordView(APIView):
    '''
    작성자 : 이주한
    내용 : 사용자가 비밀번호를 분실했을 시 비밀번호를 변경할 수 있도록 비밀번호를 재설정하는 ResetPasswordView 입니다.
    최초 작성일 : 2023.06.15
    업데이트 일자 :
    '''
    permission_classes=[AllowAny]

    def put(self, request):
        serializer=ResetPasswordSerializer(data = request.data)
        if serializer.is_valid():
            return Response({"message": "비밀번호 재설정 완료"}, status = status.HTTP_200_OK)
        return Response(serializer.errors, status = status.HTTP_400_BAD_REQUEST)


class ResetPasswordEmailView(APIView):
    '''
    작성자 : 이주한
    내용 : 사용자가 비밀번호를 분실했을 시 비밀번호를 변경할 수 있도록
            비밀번호를 재설정하는 링크를 사용자의 메일로 보내줍니다.
    최초 작성일 : 2023.06.15
    업데이트 일자 :
    '''
    permission_classes=[AllowAny]

    def post(self, request):
        serializer=ResetPasswordEmailSerializer(
            data = request.data, context = {"request": request})
        if serializer.is_valid():
            return Response({"message": "비밀번호 재설정 이메일을 발송했습니다. 확인부탁드립니다."}, status = status.HTTP_200_OK)
        return Response(serializer.errors, status = status.HTTP_400_BAD_REQUEST)


class CheckPasswordTokenView(APIView):
    '''
    작성자 : 이주한
    내용 : 사용자가 받은 비밀번호 재설정 링크를 클릭했을 시
            유효한 링크인지 링크에 담겨진 url 파라미터 값으로 검증을 합니다.
    최초 작성일 : 2023.06.15
    업데이트 일자 :
    '''
    permission_classes=[AllowAny]

    def get(self, request, uidb64, token):
        try:
            user_id=force_str(urlsafe_base64_decode(uidb64))

            user=get_object_or_404(User, pk = user_id)
            if not PasswordResetTokenGenerator().check_token(user, token):
                return Response({"message": "링크가 유효하지 않습니다."}, status = status.HTTP_401_UNAUTHORIZED)
            return Response({"uidb64": uidb64, "token": token}, status = status.HTTP_200_OK)

        except DjangoUnicodeDecodeError as identifier:
            return Response({"message": "링크가 유효하지 않습니다."}, status = status.HTTP_401_UNAUTHORIZED)


class UserProfileAPIView(APIView):
    '''
    작성자 : 장소은
    내용 : (기존) 작성된 로직은 유저의 프로필이 없다면 생성하도록 만들고 그에 해당하는 예외처리
          (수정) signals.py에서 receiver를 통해 유저 생성 시 프로필 생성되도록 변경하고 그로 인해 불필요한 코드 삭제
    작성일 : 2023.06.15
    업데이트일 : 2023.06.21
    '''

    permission_classes=[IsAuthenticated]

    def get(self, request):
        user_profile=UserProfile.objects.get(user = request.user)
        serializer=UserProfileSerializer(user_profile)
        return Response(serializer.data, status = status.HTTP_200_OK)

    def put(self, request):
        user_profile=UserProfile.objects.get(user = request.user)
        serializer=UserProfileSerializer(
            instance = user_profile, data = request.data
        )
        if serializer.is_valid():
            serializer.save()
            return Response(
                {"message": "회원정보 수정 완료!"}, status = status.HTTP_200_OK
            )
        return Response(
            serializer.errors, status = status.HTTP_400_BAD_REQUEST
        )<|MERGE_RESOLUTION|>--- conflicted
+++ resolved
@@ -272,11 +272,7 @@
         error = token_req_json.get("error")
         if error is not None:
             redirect_url = front_base_url
-<<<<<<< HEAD
             err_msg = error
-=======
-            err_msg = "error"
->>>>>>> 9191fd79
             redirect_url_with_status = f'{redirect_url}?err_msg={err_msg}'
             return redirect(redirect_url_with_status)
         access_token = token_req_json.get("access_token")
@@ -287,15 +283,9 @@
         profile_json=profile_request.json()
         error=profile_json.get("error")
         if error is not None:
-<<<<<<< HEAD
             redirect_url=front_base_url
             err_msg=error
             redirect_url_with_status=f'{redirect_url}?err_msg={err_msg}'
-=======
-            redirect_url = front_base_url
-            err_msg = "error"
-            redirect_url_with_status = f'{redirect_url}?err_msg={err_msg}'
->>>>>>> 9191fd79
             return redirect(redirect_url_with_status)
         kakao_user_info=profile_json.get('kakao_account')
         kakao_email=kakao_user_info["email"]
@@ -309,27 +299,14 @@
             social_user=SocialAccount.objects.get(user = user)
             
             if social_user is None:
-<<<<<<< HEAD
-                redirect_url=front_base_url
-                status_code=204
-                redirect_url_with_status=f'{redirect_url}?status_code={status_code}'
-                return redirect(redirect_url_with_status)
-
-            if social_user.provider != 'kakao':
-                redirect_url=front_base_url
-                status_code=400
-                redirect_url_with_status=f'{redirect_url}?status_code={status_code}'
-=======
                 redirect_url = front_base_url
                 status_code = 204
                 redirect_url_with_status = f'{redirect_url}?status_code={status_code}'
                 return redirect(redirect_url_with_status)
-
             if social_user.provider != 'kakao':
                 redirect_url = front_base_url
                 status_code = 400
                 redirect_url_with_status = f'{redirect_url}?status_code={status_code}'
->>>>>>> 9191fd79
                 return redirect(redirect_url_with_status)
             # 기존에 kakao로 가입된 유저
             data={"access_token": access_token, "code": code}
@@ -352,17 +329,6 @@
             accept_status=accept.status_code
 
             if accept_status != 200:
-<<<<<<< HEAD
-                redirect_url=front_base_url
-                status_code=accept_status
-                err_msg="kakao_signup"
-                redirect_url_with_status=f'{redirect_url}?err_msg={err_msg}'
-                return redirect(redirect_url_with_status)
-
-            redirect_url=front_base_url
-            status_code=201
-            redirect_url_with_status=f'{redirect_url}?status_code={status_code}'
-=======
                 redirect_url = front_base_url
                 status_code = accept_status
                 err_msg = "kakao_signup"
@@ -372,7 +338,6 @@
             redirect_url = front_base_url
             status_code = 201
             redirect_url_with_status = f'{redirect_url}?status_code={status_code}'
->>>>>>> 9191fd79
             return redirect(redirect_url_with_status)
 
 
