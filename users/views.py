from users.models import User, UserProfile
import requests
import os
import base64
from django.utils.translation import gettext_lazy as _
from django.utils import timezone
from django.http import HttpResponseRedirect
from django.shortcuts import redirect
from dj_rest_auth.registration.views import SocialLoginView
from rest_framework.generics import get_object_or_404
from rest_framework_simplejwt.tokens import RefreshToken
from rest_framework.views import APIView
from rest_framework import status
from rest_framework.response import Response
from rest_framework_simplejwt.views import TokenObtainPairView
from allauth.socialaccount.providers.google import views as google_view
from users.serializers import (
    SignUpSerializer,
    CustomTokenObtainPairSerializer,
    UserSerializer,
    UserUpdateSerializer,
    UpdatePasswordSerializer,
    ResetPasswordSerializer,
    ResetPasswordEmailSerializer,
    UserProfileSerializer
)
from allauth.socialaccount.models import SocialAccount
from allauth.socialaccount.providers.kakao import views as kakao_view
from allauth.socialaccount.providers.oauth2.client import OAuth2Client
from django.http import JsonResponse
from rest_framework.permissions import AllowAny, IsAuthenticated
from django.utils.encoding import DjangoUnicodeDecodeError, force_str
from django.utils.http import urlsafe_base64_decode
from django.core.mail import EmailMessage
from django.contrib.auth.tokens import PasswordResetTokenGenerator


state = os.environ.get('STATE')
kakao_callback_uri = os.environ.get('KAKAO_CALLBACK_URI')
google_callback_uri = os.environ.get('GOOGLE_CALLBACK_URI')
base_url = os.environ.get('BASE_URL')
front_base_url = os.environ.get('FRONT_BASE_URL')
secret_key = os.environ.get('SECRET_KEY')


def verification_code(email):
    '''
    작성자 : 이주한
    내용 : 회원가입시 이메일 인증에 필요한 인증 코드를 생성하는 함수입니다.
            개발 단계에서는 필요하지 않을 수 있어 주석 처리해 두었습니다.
    최초 작성일 : 2023.06.15
    업데이트 일자 :
    '''
    # email_bytes = email.encode('ascii')
    # email_base64 = base64.b64encode(email_bytes)
    # email_base64_str = email_base64.decode('ascii')
    # return email_base64_str
    pass


class SendEmailView(APIView):
    '''
    작성자 : 이주한
    내용 : 회원가입시 이메일 인증에 필요한 메일을 보내는 view 클래스입니다.
            개발 단계에서는 이메일 인증이 번거로울 수 있어 주석 처리해 두었습니다.
    최초 작성일 : 2023.06.15
    업데이트 일자 :
    '''

    def post(self, request):
        # email=request.data.get("email")
        # if email == "":
        #     return Response({'error':'이메일을 입력해주세요.'},status=status.HTTP_400_BAD_REQUEST)
        # else:
        #     try:
        #         User.objects.get(email=email)
        #         return Response({"message":"계정이 이미 존재합니다."},status=status.HTTP_400_BAD_REQUEST)
        #     except:
        #         subject='EcoCanvas 인증 코드 메일'
        #         body=verification_code(email)
        #         email_content = EmailMessage(subject,body,to=[email],)
        #         email_content.send()
        #         return Response({"message":"귀하의 이메일에서 인증코드를 확인해주세요."},status=status.HTTP_200_OK)
        pass


class SignUpView(APIView):
    '''
    작성자 : 이주한
    내용 : 회원가입에 사용되는 view 클래스 입니다.
            개발 단계에서는 이메일 인증이 번거로울 수 있어 주석 처리해 두었습니다.
    최초 작성일 : 2023.06.06
    업데이트 일자 : 2023.06.15
    '''

    def post(self, request):
        # if verification_code(request.data.get("email"))!=request.data.get("check_code"):
        #     return Response({"message": f"잘못된 인증코드입니다."}, status=status.HTTP_400_BAD_REQUEST)
        serializer = SignUpSerializer(data=request.data)
        if serializer.is_valid():
            serializer.save()
            return Response({"message": "가입완료!"}, status=status.HTTP_201_CREATED)
        else:
            return Response({"message": f"${serializer.errors}"}, status=status.HTTP_400_BAD_REQUEST)


class UserView(APIView):
    '''
    작성자 : 이주한
    내용 : 회원정보 수정, 회원 비활성화에 사용되는 view 클래스
    최초 작성일 : 2023.06.06
    업데이트 일자 : 2023.06.14
    '''

    def put(self, request):
        user = get_object_or_404(User, id=request.user.id)
        serializer = UserUpdateSerializer(
            user, data=request.data, context={"request": request})
        if serializer.is_valid():
            serializer.save()
            return Response({"message": "회원정보 수정이 완료되었습니다."}, status=status.HTTP_200_OK)
        return Response(serializer.errors, status=status.HTTP_400_BAD_REQUEST)

    # 회원 비활성화 DELETE 메소드
    def delete(self, request):
        user = get_object_or_404(User, id=request.user.id)
        user.withdrawal = True
        user.withdrawal_at = timezone.now()
        user.save()
        return Response({"message": "회원이 비활성화 되었습니다."}, status=status.HTTP_200_OK)


class CustomTokenObtainPairView(TokenObtainPairView):
    '''
    작성자 : 이주한
    내용 : 로그인에 사용되는 JWT 토큰 view 입니다.
    최초 작성일 : 2023.06.06
    업데이트 일자 :
    '''
    serializer_class = CustomTokenObtainPairSerializer


class CustomRefreshToken(RefreshToken):
    '''
    작성자 : 장소은
    내용 : 사용자에 대한 새로운 토큰을 생성하는 클래스. 사용자의 ID와 이메일 정보를 토큰에 추가하여 반환
    최초 작성일 : 2023.06.08
    업데이트 일자 :
    '''
    @classmethod
    def for_user(cls, user):
        token = super().for_user(user)
        token["user_id"] = user.id
        token['email'] = user.email
        token['is_admin'] = user.is_admin
        return token


def generate_jwt_token(user):
    '''
    작성자 : 장소은
    내용: 사용자를 인자로 받아 RefreshToken을 생성. 'refresh'와 'access'라는 키로 구성된 딕셔너리 형태의 문자열 토큰 반환
    최초 작성일 : 2023.06.08
    업데이트 일자 :
    '''
    refresh = CustomRefreshToken.for_user(user)
    return {'refresh': str(refresh), 'access': str(refresh.access_token)}


class GoogleLoginFormView(APIView):
    def get(self, request):
        '''
        작성자 : 이주한
        내용 : 구글 OAUTH2.0 서버로 client_id, callback_uri, scope를 보내서 구글 로그인 페이지를 불러옵니다.
        최초 작성일 : 2023.06.08
        업데이트 일자 : 2023.06.19
        '''
        scope = "email"
        client_id = os.environ.get("SOCIAL_AUTH_GOOGLE_CLIENT_ID")

        return redirect(f"https://accounts.google.com/o/oauth2/v2/auth?client_id={client_id}&response_type=code&redirect_uri={google_callback_uri}&scope={scope}")


class GoogleCallbackView(APIView):
    '''
    작성자 : 이주한
<<<<<<< HEAD
    내용 : 받아온 구글 로그인 폼에 사용자가 id와 pw를 작성하여 제공하면 구글이 Authorization Code를 발급해줍니다.
            Authorization Code와 함께 넘어온 값들을 활용하여 django-allauth가 access, refresh 토큰을 발급해주고
            dj-rest-auth의 JWTCookieAuthentication이 쿠키에 저장해줍니다.
=======
    내용 : 받아온 구글 로그인 폼에 사용자가 id와 pw를 작성하여 제공하면 구글이 Authorization Code를 발급해줍니다. 
            Authorization Code를 활용하여 우리의 앱이 API에 사용자의 정보를 요청하여 받아옵니다.
            해당 정보들 중 email을 사용하여 사용자를 확인하고 JWT token을 발급받아 로그인을 진행합니다.
>>>>>>> 290185c2
    최초 작성일 : 2023.06.08
    업데이트 일자 : 2023.06.19
    '''
    def post(self, request):
        client_id = os.environ.get("SOCIAL_AUTH_GOOGLE_CLIENT_ID")
        client_secret = os.environ.get("SOCIAL_AUTH_GOOGLE_SECRET")
        authorization_code = request.GET.get('code')

        access_token_request = requests.post(
            "https://oauth2.googleapis.com/token",
            headers={"Content-Type": "application/x-www-form-urlencoded"},
            data={
                "code": authorization_code,
                "client_id": client_id,
                "client_secret": client_secret,
                "redirect_uri": google_callback_uri,
                "grant_type": "authorization_code",
                "scope": "email",
            },
        )
        access_token_json = access_token_request.json()
        access_token = access_token_json.get("access_token")

        user_data_request = requests.get(
            "https://www.googleapis.com/oauth2/v1/userinfo",
            headers={"Authorization": f"Bearer {access_token}"},
        )
        user_data_json = user_data_request.json()
        email = user_data_json.get("email")

        try:
            user = User.objects.get(email=email)
            refresh = RefreshToken.for_user(user)
            refresh["email"] = user.email
            
            return Response(
                {
                    "refresh": str(refresh),
                    "access": str(refresh.access_token),
                },
                status=status.HTTP_200_OK,
            )
        except:
            user = User.objects.create_user(email=email)
            user.set_unusable_password()
            user.save()
            refresh = RefreshToken.for_user(user)
            refresh["email"] = user.email
            
            return Response(
                {
                    "refresh": str(refresh),
                    "access": str(refresh.access_token),
                },
                status=status.HTTP_200_OK,
            )


class KakaoCallbackView(APIView):
    '''
    작성자 : 장소은
    내용 :  Kakao 로그인 콜백을 처리하는 APIView GET. Kakao 토큰 API에 POST 요청을 보냄.
            응답을 받아와서 JSON 형식으로 파싱하여 access_token추출
            응답 데이터에 'error' 키가 포함되어 있다면 에러처리.
            그렇지 않은 경우는 access_token을 사용하여 Kakao API를 호출하여 사용자 정보를 가져옴 이메일(kakao_email), 연령대(age_range), 성별(gender) 추출
            try-except - 기존에 가입된 유저인지 체크
            만약 가입된 유저라면, 해당 유저정보를 사용하여 JWT 토큰을 생성하고, 리다이렉트 응답&JWT 토큰은 쿠키에 저장해 전달
            User.DoesNotExist - 새로운 가입자 처리, 가입 처리 결과에 따라 리다이렉트 응답을 생성
            +) RedirectURL과 쿠키 반환 로직 변경
    최초 작성일 : 2023.06.08
    업데이트 일자 : 2023.06.11
    '''
    permission_classes = [AllowAny]

    def get(self, request):
        rest_api_key = os.environ.get('KAKAO_REST_API_KEY')
        restapikey = rest_api_key
        code = request.GET.get("code")
        redirect_uri = kakao_callback_uri

        token_req = requests.get(
            f"https://kauth.kakao.com/oauth/token?grant_type=authorization_code&client_id={restapikey}&redirect_uri={redirect_uri}&code={code}"
        )
        token_req_json = token_req.json()
        error = token_req_json.get("error")
        if error is not None:
            redirect_url = 'http://127.0.0.1:3000'
            err_msg = "error"
            redirect_url_with_status = f'{redirect_url}?err_msg={err_msg}'
            return redirect(redirect_url_with_status)
        access_token = token_req_json.get("access_token")
        print(access_token)
        profile_request = requests.post(
            "https://kapi.kakao.com/v2/user/me",
            headers={"Authorization": f"Bearer {access_token}"},
        )
        profile_json = profile_request.json()
        error = profile_json.get("error")
        if error is not None:
            redirect_url = 'http://127.0.0.1:3000'
            err_msg = "error"
            redirect_url_with_status = f'{redirect_url}?err_msg={err_msg}'
            return redirect(redirect_url_with_status)
        kakao_user_info = profile_json.get('kakao_account')
        kakao_email = kakao_user_info["email"]
        age_range = kakao_user_info["age_range"]
        gender = kakao_user_info["gender"]

        try:
            # 기존에 가입된 유저의 Provider가 kakao가 아니면 에러 발생, 맞으면 로그인
            # 다른 SNS로 가입된 유저
            user = User.objects.get(email=kakao_email)
            social_user = SocialAccount.objects.get(user=user)

            if social_user is None:
                redirect_url = 'http://127.0.0.1:3000/'
                status_code = 204
                redirect_url_with_status = f'{redirect_url}?status_code={status_code}'
                return redirect(redirect_url_with_status)

            if social_user.provider != 'kakao':
                redirect_url = 'http://127.0.0.1:3000/'
                status_code = 400
                redirect_url_with_status = f'{redirect_url}?status_code={status_code}'
                return redirect(redirect_url_with_status)
            # 기존에 kakao로 가입된 유저
            data = {"access_token": access_token, "code": code}
            accept = requests.post(
                f"{base_url}users/kakao/login/finish/", data=data)
            accept_status = accept.status_code
            if accept_status != 200:
                return JsonResponse({"err_msg": "failed to signin"}, status=accept_status)
            jwt_token = generate_jwt_token(user)
            response_data = {
                'jwt_token': jwt_token
            }
            print(response_data)
            return JsonResponse(response_data)

        except User.DoesNotExist:
            # 기존에 가입된 유저가 없으면 새로 가입
            data = {"access_token": access_token, "code": code}
            accept = requests.post(
                f"{base_url}users/kakao/login/finish/", data=data)
            accept_status = accept.status_code

            if accept_status != 200:
                redirect_url = 'http://127.0.0.1:3000/index.html'
                status_code = accept_status
                err_msg = "kakao_signup"
                redirect_url_with_status = f'{redirect_url}?err_msg={err_msg}'
                return redirect(redirect_url_with_status)

            redirect_url = 'http://127.0.0.1:3000/index.html'
            status_code = 201
            redirect_url_with_status = f'{redirect_url}?status_code={status_code}'
            return redirect(redirect_url_with_status)


class KakaoLogin(SocialLoginView):
    '''
    작성자 : 장소은
    내용: Kakao OAuth2 어댑터와 OAuth2Client를 사용하여 Kakao 로그인을 처리하는 클래스. 인증 완료 후 SocialLoginView에서 처리되는 방식
    작성일 : 2023.06.08
    업데이트 일자 :
    '''
    adapter_class = kakao_view.KakaoOAuth2Adapter
    client_class = OAuth2Client
    callback_url = kakao_callback_uri


class UserListView(APIView):
    '''
    작성자 : 박지홍
    내용: 어드민 페이지에서 전체 일반 유저 리스트를 받기 위해 사용
    작성일 : 2023.06.09
    업데이트 일자 :
    '''

    def get(self, request):
        users = User.objects.filter(is_admin=False)
        serializer = UserSerializer(users, many=True)
        return Response(serializer.data, status=status.HTTP_200_OK)


class UserDetailView(APIView):
    '''
    작성자 : 박지홍
    내용: 어드민 페이지에서 일반 유저의 상세 정보를 알기 위해 사용
    작성일 : 2023.06.09
    업데이트 일자 :
    '''

    def get(self, request, user_id):
        user = User.objects.filter(id=user_id)
        serializer = UserSerializer(user, many=True)
        return Response(serializer.data, status=status.HTTP_200_OK)


class UpdatePasswordView(APIView):
    '''
    작성자 : 이주한
    내용 : 사용자가 로그인한 상태에서 본인 계정의 비밀번호를 수정할 때 사용되는 UpdatePasswordView 입니다.
    최초 작성일 : 2023.06.15
    업데이트 일자 :
    '''
    permission_classes = [IsAuthenticated]

    def put(self, request):
        user = get_object_or_404(User, id=request.user.id)
        serializer = UpdatePasswordSerializer(
            user, data=request.data, context={"request": request})
        if serializer.is_valid():
            serializer.save()
            return Response({"message": "비밀번호 변경이 완료되었습니다. 다시 로그인해주세요!"}, status=status.HTTP_200_OK)
        return Response(serializer.errors, status=status.HTTP_400_BAD_REQUEST)


class ResetPasswordView(APIView):
    '''
    작성자 : 이주한
    내용 : 사용자가 비밀번호를 분실했을 시 비밀번호를 변경할 수 있도록 비밀번호를 재설정하는 ResetPasswordView 입니다.
    최초 작성일 : 2023.06.15
    업데이트 일자 :
    '''
    permission_classes = [AllowAny]

    def put(self, request):
        serializer = ResetPasswordSerializer(data=request.data)
        if serializer.is_valid():
            return Response({"message": "비밀번호 재설정 완료"}, status=status.HTTP_200_OK)
        return Response(serializer.errors, status=status.HTTP_400_BAD_REQUEST)


class ResetPasswordEmailView(APIView):
    '''
    작성자 : 이주한
    내용 : 사용자가 비밀번호를 분실했을 시 비밀번호를 변경할 수 있도록
            비밀번호를 재설정하는 링크를 사용자의 메일로 보내줍니다.
    최초 작성일 : 2023.06.15
    업데이트 일자 :
    '''
    permission_classes = [AllowAny]

    def post(self, request):
        serializer = ResetPasswordEmailSerializer(
            data=request.data, context={"request": request})
        if serializer.is_valid():
            return Response({"message": "비밀번호 재설정 이메일을 발송했습니다. 확인부탁드립니다."}, status=status.HTTP_200_OK)
        return Response(serializer.errors, status=status.HTTP_400_BAD_REQUEST)


class CheckPasswordTokenView(APIView):
    '''
    작성자 : 이주한
    내용 : 사용자가 받은 비밀번호 재설정 링크를 클릭했을 시
            유효한 링크인지 링크에 담겨진 url 파라미터 값으로 검증을 합니다.
    최초 작성일 : 2023.06.15
    업데이트 일자 :
    '''
    permission_classes = [AllowAny]

    def get(self, request, uidb64, token):
        try:
            user_id = force_str(urlsafe_base64_decode(uidb64))

            user = get_object_or_404(User, pk=user_id)
            if not PasswordResetTokenGenerator().check_token(user, token):
                return Response({"message": "링크가 유효하지 않습니다."}, status=status.HTTP_401_UNAUTHORIZED)
            return Response({"uidb64": uidb64, "token": token}, status=status.HTTP_200_OK)

        except DjangoUnicodeDecodeError as identifier:
            return Response({"message": "링크가 유효하지 않습니다."}, status=status.HTTP_401_UNAUTHORIZED)


class UserProfileAPIView(APIView):

    permission_classes = [IsAuthenticated]

    def get(self, request):
        try:
            user_profile = UserProfile.objects.get(user=request.user)
            serializer = UserProfileSerializer(user_profile)
            return Response(serializer.data, status=status.HTTP_200_OK)
        except UserProfile.DoesNotExist:
            return Response({'error': '프로필이 존재하지 않습니다.'}, status=status.HTTP_404_NOT_FOUND)

    def put(self, request):
        try:
            user_profile = UserProfile.objects.get(user=request.user)
            serializer = UserProfileSerializer(
                instance=user_profile, data=request.data
            )
            if serializer.is_valid():
                serializer.save()
                return Response(
                    {"message": "회원정보 수정 완료!"}, status=status.HTTP_200_OK
                )
            return Response(
                serializer.errors, status=status.HTTP_400_BAD_REQUEST
            )
        except UserProfile.DoesNotExist:
            # 프로필이 없는 경우 프로필 생성
            serializer = UserProfileSerializer(data=request.data)
            if serializer.is_valid():
                serializer.save(user=request.user)
                return Response(
                    {"message": "프로필 생성 완료!"}, status=status.HTTP_201_CREATED
                )
            return Response(
                serializer.errors, status=status.HTTP_400_BAD_REQUEST
            )<|MERGE_RESOLUTION|>--- conflicted
+++ resolved
@@ -184,18 +184,13 @@
 class GoogleCallbackView(APIView):
     '''
     작성자 : 이주한
-<<<<<<< HEAD
-    내용 : 받아온 구글 로그인 폼에 사용자가 id와 pw를 작성하여 제공하면 구글이 Authorization Code를 발급해줍니다.
-            Authorization Code와 함께 넘어온 값들을 활용하여 django-allauth가 access, refresh 토큰을 발급해주고
-            dj-rest-auth의 JWTCookieAuthentication이 쿠키에 저장해줍니다.
-=======
     내용 : 받아온 구글 로그인 폼에 사용자가 id와 pw를 작성하여 제공하면 구글이 Authorization Code를 발급해줍니다. 
             Authorization Code를 활용하여 우리의 앱이 API에 사용자의 정보를 요청하여 받아옵니다.
             해당 정보들 중 email을 사용하여 사용자를 확인하고 JWT token을 발급받아 로그인을 진행합니다.
->>>>>>> 290185c2
     최초 작성일 : 2023.06.08
     업데이트 일자 : 2023.06.19
     '''
+
     def post(self, request):
         client_id = os.environ.get("SOCIAL_AUTH_GOOGLE_CLIENT_ID")
         client_secret = os.environ.get("SOCIAL_AUTH_GOOGLE_SECRET")
@@ -227,7 +222,7 @@
             user = User.objects.get(email=email)
             refresh = RefreshToken.for_user(user)
             refresh["email"] = user.email
-            
+
             return Response(
                 {
                     "refresh": str(refresh),
@@ -241,7 +236,7 @@
             user.save()
             refresh = RefreshToken.for_user(user)
             refresh["email"] = user.email
-            
+
             return Response(
                 {
                     "refresh": str(refresh),
