from users.models import User, UserProfile
import requests
import os
import base64
from django.utils.translation import gettext_lazy as _
from django.utils import timezone
from django.http import HttpResponseRedirect
from django.shortcuts import redirect
from dj_rest_auth.registration.views import SocialLoginView
from rest_framework.generics import get_object_or_404
from rest_framework_simplejwt.tokens import RefreshToken
from rest_framework.views import APIView
from rest_framework import status
from rest_framework.response import Response
from rest_framework_simplejwt.views import TokenObtainPairView
from allauth.socialaccount.providers.google import views as google_view
from users.serializers import (
    SignUpSerializer,
    CustomTokenObtainPairSerializer,
    UserSerializer,
    UserUpdateSerializer,
    UpdatePasswordSerializer,
    ResetPasswordSerializer,
    ResetPasswordEmailSerializer,
    UserProfileSerializer
)
from allauth.socialaccount.models import SocialAccount
from allauth.socialaccount.providers.kakao import views as kakao_view
from allauth.socialaccount.providers.oauth2.client import OAuth2Client
from django.http import JsonResponse
from rest_framework.permissions import AllowAny, IsAuthenticated
from django.utils.encoding import DjangoUnicodeDecodeError, force_str
from django.utils.http import urlsafe_base64_decode
<<<<<<< HEAD
from django.db import IntegrityError
=======
from django.core.mail import EmailMessage
from django.contrib.auth.tokens import PasswordResetTokenGenerator
>>>>>>> 4ff84176


state = os.environ.get('STATE')
kakao_callback_uri = os.environ.get('KAKAO_CALLBACK_URI')
google_callback_uri = os.environ.get('GOOGLE_CALLBACK_URI')
base_url = os.environ.get('BASE_URL')
front_base_url = os.environ.get('FRONT_BASE_URL')
secret_key = os.environ.get('SECRET_KEY')


def verification_code(email):
    '''
    작성자 : 이주한
    내용 : 회원가입시 이메일 인증에 필요한 인증 코드를 생성하는 함수입니다.
            개발 단계에서는 필요하지 않을 수 있어 주석 처리해 두었습니다.
    최초 작성일 : 2023.06.15
    업데이트 일자 : 
    '''
    # email_bytes = email.encode('ascii')
    # email_base64 = base64.b64encode(email_bytes)
    # email_base64_str = email_base64.decode('ascii')
    # return email_base64_str
    pass


class SendEmailView(APIView):
    '''
    작성자 : 이주한
    내용 : 회원가입시 이메일 인증에 필요한 메일을 보내는 view 클래스입니다.
            개발 단계에서는 이메일 인증이 번거로울 수 있어 주석 처리해 두었습니다.
    최초 작성일 : 2023.06.15
    업데이트 일자 : 
    '''
<<<<<<< HEAD

    def post(self, request):
        # try:
        #     User.objects.get(email=email)
        #     return Response({"message":"계정이 이미 존재합니다."},status=status.HTTP_400_BAD_REQUEST)
        # except:
        #     pass
        # subject='EcoCanvas 인증 메일'
=======
    def post(self,request):
>>>>>>> 4ff84176
        # email=request.data.get("email")
        # if email == "":
        #     return Response({'error':'이메일을 입력해주세요.'},status=status.HTTP_400_BAD_REQUEST)
        # else:
        #     try:
        #         User.objects.get(email=email)
        #         return Response({"message":"계정이 이미 존재합니다."},status=status.HTTP_400_BAD_REQUEST)
        #     except:
        #         subject='EcoCanvas 인증 코드 메일'
        #         body=verification_code(email)
        #         email_content = EmailMessage(subject,body,to=[email],)
        #         email_content.send()
        #         return Response({"message":"귀하의 이메일에서 인증코드를 확인해주세요."},status=status.HTTP_200_OK)
        pass


class SignUpView(APIView):
    '''
    작성자 : 이주한
    내용 : 회원가입에 사용되는 view 클래스 입니다.
            개발 단계에서는 이메일 인증이 번거로울 수 있어 주석 처리해 두었습니다.
    최초 작성일 : 2023.06.06
    업데이트 일자 : 2023.06.15
    '''

    def post(self, request):
        # if verification_code(request.data.get("email"))!=request.data.get("check_code"):
        #     return Response({"message": f"잘못된 인증코드입니다."}, status=status.HTTP_400_BAD_REQUEST)
        serializer = SignUpSerializer(data=request.data)
        if serializer.is_valid():
            serializer.save()
            return Response({"message": "가입완료!"}, status=status.HTTP_201_CREATED)
        else:
            return Response({"message": f"${serializer.errors}"}, status=status.HTTP_400_BAD_REQUEST)


class UserView(APIView):
    '''
    작성자 : 이주한
    내용 : 회원정보 수정, 회원 비활성화에 사용되는 view 클래스 
    최초 작성일 : 2023.06.06
    업데이트 일자 : 2023.06.14
    '''

    def put(self, request):
        user = get_object_or_404(User, id=request.user.id)
        serializer = UserUpdateSerializer(
            user, data=request.data, context={"request": request})
        if serializer.is_valid():
            serializer.save()
            return Response({"message": "회원정보 수정이 완료되었습니다."}, status=status.HTTP_200_OK)
        return Response(serializer.errors, status=status.HTTP_400_BAD_REQUEST)

    # 회원 비활성화 DELETE 메소드
    def delete(self, request):
        user = get_object_or_404(User, id=request.user.id)
        user.withdrawal = True
        user.withdrawal_at = timezone.now()
        user.save()
        return Response({"message": "회원이 비활성화 되었습니다."}, status=status.HTTP_200_OK)


class CustomTokenObtainPairView(TokenObtainPairView):
    '''
    작성자 : 이주한
    내용 : 로그인에 사용되는 JWT 토큰 view 입니다.
    최초 작성일 : 2023.06.06
    업데이트 일자 :
    '''
    serializer_class = CustomTokenObtainPairSerializer


class CustomRefreshToken(RefreshToken):
    '''
    작성자 : 장소은
    내용 : 사용자에 대한 새로운 토큰을 생성하는 클래스. 사용자의 ID와 이메일 정보를 토큰에 추가하여 반환
    최초 작성일 : 2023.06.08
    업데이트 일자 :
    '''
    @classmethod
    def for_user(cls, user):
        token = super().for_user(user)
        token["user_id"] = user.id
        token['email'] = user.email
        token['is_admin'] = user.is_admin
        return token


def generate_jwt_token(user):
    '''
    작성자 : 장소은
    내용: 사용자를 인자로 받아 RefreshToken을 생성. 'refresh'와 'access'라는 키로 구성된 딕셔너리 형태의 문자열 토큰 반환
    최초 작성일 : 2023.06.08
    업데이트 일자 :
    '''
    refresh = CustomRefreshToken.for_user(user)
    return {'refresh': str(refresh), 'access': str(refresh.access_token)}


# Google 로그인
def google_login(request):
    '''
    작성자 : 이주한
    내용 : 구글 OAUTH2.0 서버로 client_id, callback_uri, scope를 보내서 구글 로그인 페이지를 불러옵니다.
    최초 작성일 : 2023.06.08
    업데이트 일자 :
    '''
    scope = "https://www.googleapis.com/auth/userinfo.email"
    client_id = os.environ.get("SOCIAL_AUTH_GOOGLE_CLIENT_ID")

    return redirect(f"https://accounts.google.com/o/oauth2/v2/auth?client_id={client_id}&response_type=code&redirect_uri={google_callback_uri}&scope={scope}")


def google_callback(request):
    '''
    작성자 : 이주한
    내용 : 받아온 구글 로그인 폼에 사용자가 id와 pw를 작성하여 제공하면 구글이 Authorization Code를 발급해줍니다. 
            Authorization Code와 함께 넘어온 값들을 활용하여 django-allauth가 access, refresh 토큰을 발급해주고 
            dj-rest-auth의 JWTCookieAuthentication이 쿠키에 저장해줍니다.
    최초 작성일 : 2023.06.08
    업데이트 일자 :
    '''
    client_id = os.environ.get("SOCIAL_AUTH_GOOGLE_CLIENT_ID")
    client_secret = os.environ.get("SOCIAL_AUTH_GOOGLE_SECRET")
    code = request.GET.get('code')

    token_req = requests.post(
        f"https://oauth2.googleapis.com/token?client_id={client_id}&client_secret={client_secret}&code={code}&grant_type=authorization_code&redirect_uri={google_callback_uri}&state={state}")
    token_req_json = token_req.json()
    error = token_req_json.get("error")

    if error is not None:
        redirect_url = f'{front_base_url}'
        err_msg = "error"
        redirect_url_with_status = f'{redirect_url}?err_msg={err_msg}'

        return redirect(redirect_url_with_status)

    access_token = token_req_json.get('access_token')
    email_req = requests.get(
        f"https://www.googleapis.com/oauth2/v1/tokeninfo?access_token={access_token}")
    email_req_status = email_req.status_code

    if email_req_status != 200:
        redirect_url = f'{front_base_url}'
        err_msg = "failed_to_get"
        redirect_url_with_status = f'{redirect_url}?err_msg={err_msg}'

        return redirect(redirect_url_with_status)

    email_req_json = email_req.json()
    email = email_req_json.get('email')

    try:
        user = User.objects.get(email=email)
        social_user = SocialAccount.objects.get(user=user)

        if social_user is None:
            redirect_url = f'{front_base_url}'
            status_code = 204
            redirect_url_with_status = f'{redirect_url}?status_code={status_code}'

            return redirect(redirect_url_with_status)

        if social_user.provider != 'google':
            redirect_url = f'{front_base_url}'
            status_code = 400
            redirect_url_with_status = f'{redirect_url}?status_code={status_code}'

            return redirect(redirect_url_with_status)

        data = {'access_token': access_token, 'code': code}
        accept = requests.post(
            f"{base_url}users/google/login/finish/", data=data)
        accept_status = accept.status_code

        if accept_status != 200:
            redirect_url = f'{front_base_url}'
            err_msg = "failed_to_signin"
            redirect_url_with_status = f'{redirect_url}?err_msg={err_msg}'

            return redirect(redirect_url_with_status)

        jwt_token = generate_jwt_token(user)
        response = HttpResponseRedirect(f'{front_base_url}')
        response.set_cookie('jwt_token', jwt_token)

        return response

    except User.DoesNotExist:
        data = {'access_token': access_token, 'code': code}
        accept = requests.post(
            f"{base_url}users/google/login/finish/", data=data)
        accept_status = accept.status_code

        if accept_status != 200:
            redirect_url = f'{front_base_url}'
            err_msg = "google_signup"
            redirect_url_with_status = f'{redirect_url}?err_msg={err_msg}'

            return redirect(redirect_url_with_status)

        redirect_url = f'{front_base_url}'
        status_code = 201
        redirect_url_with_status = f'{redirect_url}?status_code={status_code}'

        return redirect(redirect_url_with_status)


class GoogleLogin(SocialLoginView):
    '''
    작성자 : 이주한
    내용: Google OAuth2 어댑터와 OAuth2Client를 사용하여 Google 로그인을 처리하는 클래스. 인증 완료 후 SocialLoginView에서 처리되는 방식
    작성일 : 2023.06.08
    업데이트 일자 :
    '''
    adapter_class = google_view.GoogleOAuth2Adapter
    callback_url = google_callback_uri
    client_class = OAuth2Client


class KakaoCallbackView(APIView):
    '''
    작성자 : 장소은
    내용 :  Kakao 로그인 콜백을 처리하는 APIView GET. Kakao 토큰 API에 POST 요청을 보냄. 
            응답을 받아와서 JSON 형식으로 파싱하여 access_token추출
            응답 데이터에 'error' 키가 포함되어 있다면 에러처리.
            그렇지 않은 경우는 access_token을 사용하여 Kakao API를 호출하여 사용자 정보를 가져옴 이메일(kakao_email), 연령대(age_range), 성별(gender) 추출
            try-except - 기존에 가입된 유저인지 체크
            만약 가입된 유저라면, 해당 유저정보를 사용하여 JWT 토큰을 생성하고, 리다이렉트 응답&JWT 토큰은 쿠키에 저장해 전달
            User.DoesNotExist - 새로운 가입자 처리, 가입 처리 결과에 따라 리다이렉트 응답을 생성
            +) RedirectURL과 쿠키 반환 로직 변경
    최초 작성일 : 2023.06.08
    업데이트 일자 : 2023.06.11
    '''
    permission_classes = [AllowAny]

    def get(self, request):
        rest_api_key = os.environ.get('KAKAO_REST_API_KEY')
        restapikey = rest_api_key
        code = request.GET.get("code")
        redirect_uri = kakao_callback_uri

        token_req = requests.get(
            f"https://kauth.kakao.com/oauth/token?grant_type=authorization_code&client_id={restapikey}&redirect_uri={redirect_uri}&code={code}"
        )
        token_req_json = token_req.json()
        error = token_req_json.get("error")
        if error is not None:
            redirect_url = 'http://127.0.0.1:3000'
            err_msg = "error"
            redirect_url_with_status = f'{redirect_url}?err_msg={err_msg}'
            return redirect(redirect_url_with_status)

        access_token = token_req_json.get("access_token")
        profile_request = requests.post(
            "https://kapi.kakao.com/v2/user/me",
            headers={"Authorization": f"Bearer {access_token}"},
        )
        profile_json = profile_request.json()
        error = profile_json.get("error")
        if error is not None:
            redirect_url = 'http://127.0.0.1:3000'
            err_msg = "error"
            redirect_url_with_status = f'{redirect_url}?err_msg={err_msg}'
            return redirect(redirect_url_with_status)
        kakao_user_info = profile_json.get('kakao_account')
        kakao_email = kakao_user_info["email"]
        age_range = kakao_user_info["age_range"]
        gender = kakao_user_info["gender"]

        try:
            # 기존에 가입된 유저의 Provider가 kakao가 아니면 에러 발생, 맞으면 로그인
            # 다른 SNS로 가입된 유저
            user = User.objects.get(email=kakao_email)
            social_user = SocialAccount.objects.get(user=user)

            if social_user is None:
                redirect_url = 'http://127.0.0.1:3000/'
                status_code = 204
                redirect_url_with_status = f'{redirect_url}?status_code={status_code}'
                return redirect(redirect_url_with_status)

            if social_user.provider != 'kakao':
                redirect_url = 'http://127.0.0.1:3000/'
                status_code = 400
                redirect_url_with_status = f'{redirect_url}?status_code={status_code}'
                return redirect(redirect_url_with_status)
            # 기존에 kakao로 가입된 유저
            data = {"access_token": access_token, "code": code}
            accept = requests.post(
                f"{base_url}users/kakao/login/finish/", data=data)
            accept_status = accept.status_code
            if accept_status != 200:
                return JsonResponse({"err_msg": "failed to signin"}, status=accept_status)
            jwt_token = generate_jwt_token(user)
            response_data = {
                'jwt_token': jwt_token
            }
            print(response_data)
            return JsonResponse(response_data)

        except User.DoesNotExist:
            # 기존에 가입된 유저가 없으면 새로 가입
            data = {"access_token": access_token, "code": code}
            accept = requests.post(
                f"{base_url}users/kakao/login/finish/", data=data)
            accept_status = accept.status_code

            if accept_status != 200:
                redirect_url = 'http://127.0.0.1:3000/index.html'
                status_code = accept_status
                err_msg = "kakao_signup"
                redirect_url_with_status = f'{redirect_url}?err_msg={err_msg}'
                return redirect(redirect_url_with_status)

            redirect_url = 'http://127.0.0.1:3000/index.html'
            status_code = 201
            redirect_url_with_status = f'{redirect_url}?status_code={status_code}'
            return redirect(redirect_url_with_status)


class KakaoLogin(SocialLoginView):
    '''
    작성자 : 장소은
    내용: Kakao OAuth2 어댑터와 OAuth2Client를 사용하여 Kakao 로그인을 처리하는 클래스. 인증 완료 후 SocialLoginView에서 처리되는 방식
    작성일 : 2023.06.08
    업데이트 일자 :
    '''
    adapter_class = kakao_view.KakaoOAuth2Adapter
    client_class = OAuth2Client
    callback_url = kakao_callback_uri


class UserListView(APIView):
    '''
    작성자 : 박지홍
    내용: 어드민 페이지에서 전체 일반 유저 리스트를 받기 위해 사용 
    작성일 : 2023.06.09
    업데이트 일자 :
    '''

    def get(self, request):
        users = User.objects.filter(is_admin=False)
        serializer = UserSerializer(users, many=True)
        return Response(serializer.data, status=status.HTTP_200_OK)


class UserDetailView(APIView):
    '''
    작성자 : 박지홍
    내용: 어드민 페이지에서 일반 유저의 상세 정보를 알기 위해 사용
    작성일 : 2023.06.09
    업데이트 일자 :
    '''

    def get(self, request, user_id):
        user = User.objects.filter(id=user_id)
        serializer = UserSerializer(user, many=True)
        return Response(serializer.data, status=status.HTTP_200_OK)


class UpdatePasswordView(APIView):
    '''
    작성자 : 이주한
    내용 : 사용자가 로그인한 상태에서 본인 계정의 비밀번호를 수정할 때 사용되는 UpdatePasswordView 입니다.
    최초 작성일 : 2023.06.15
    업데이트 일자 : 
    '''
    permission_classes = [IsAuthenticated]

    def put(self, request):
        user = get_object_or_404(User, id=request.user.id)
        serializer = UpdatePasswordSerializer(
            user, data=request.data, context={"request": request})
        if serializer.is_valid():
            serializer.save()
            return Response({"message": "비밀번호 변경이 완료되었습니다. 다시 로그인해주세요!"}, status=status.HTTP_200_OK)
        return Response(serializer.errors, status=status.HTTP_400_BAD_REQUEST)


class ResetPasswordView(APIView):
    '''
    작성자 : 이주한
    내용 : 사용자가 비밀번호를 분실했을 시 비밀번호를 변경할 수 있도록 비밀번호를 재설정하는 ResetPasswordView 입니다.
    최초 작성일 : 2023.06.15
    업데이트 일자 : 
    '''
    permission_classes = [AllowAny]

    def put(self, request):
        serializer = ResetPasswordSerializer(data=request.data)
        if serializer.is_valid():
            return Response({"message": "비밀번호 재설정 완료"}, status=status.HTTP_200_OK)
        return Response(serializer.errors, status=status.HTTP_400_BAD_REQUEST)


class ResetPasswordEmailView(APIView):
    '''
    작성자 : 이주한
    내용 : 사용자가 비밀번호를 분실했을 시 비밀번호를 변경할 수 있도록 
            비밀번호를 재설정하는 링크를 사용자의 메일로 보내줍니다. 
    최초 작성일 : 2023.06.15
    업데이트 일자 : 
    '''
    permission_classes = [AllowAny]

    def post(self, request):
        serializer = ResetPasswordEmailSerializer(
            data=request.data, context={"request": request})
        if serializer.is_valid():
            return Response({"message": "비밀번호 재설정 이메일을 발송했습니다. 확인부탁드립니다."}, status=status.HTTP_200_OK)
        return Response(serializer.errors, status=status.HTTP_400_BAD_REQUEST)


class CheckPasswordTokenView(APIView):
    '''
    작성자 : 이주한
    내용 : 사용자가 받은 비밀번호 재설정 링크를 클릭했을 시
            유효한 링크인지 링크에 담겨진 url 파라미터 값으로 검증을 합니다.
    최초 작성일 : 2023.06.15
    업데이트 일자 : 
    '''
    permission_classes = [AllowAny]

    def get(self, request, uidb64, token):
        try:
            user_id = force_str(urlsafe_base64_decode(uidb64))
<<<<<<< HEAD
            user = get_object_or_404(User, pk=user_id)
            payload = jwt.decode(token, secret_key, algorithms=['HS256'])

            if payload['user_id'] != user.id:
                return Response('토큰이 올바르지 않습니다', status=status.HTTP_400_BAD_REQUEST)

            return Response({"uidb64": uidb64, "token": token}, status=status.HTTP_200_OK)

        except (TypeError, ValueError, OverflowError, User.DoesNotExist):
            user = None
        except jwt.ExpiredSignatureError:
            return Response('만료된 토큰입니다', status=status.HTTP_400_BAD_REQUEST)
        except jwt.exceptions.DecodeError:
            return Response('잘못된 토큰입니다', status=status.HTTP_400_BAD_REQUEST)
        except Exception as e:
            print(traceback.format_exc())


class UserProfileAPIView(APIView):

    permission_classes = [IsAuthenticated]

    def get(self, request):
        try:
            user_profile = UserProfile.objects.get(user=request.user)
            serializer = UserProfileSerializer(user_profile)
            return Response(serializer.data, status=status.HTTP_200_OK)
        except UserProfile.DoesNotExist:
            return Response({'error': '프로필이 존재하지 않습니다.'}, status=status.HTTP_404_NOT_FOUND)

    def put(self, request):
        try:
            user_profile = UserProfile.objects.get(user=request.user)
            serializer = UserProfileSerializer(
                instance=user_profile, data=request.data
            )
            if serializer.is_valid():
                serializer.save()
                return Response(
                    {"message": "회원정보 수정 완료!"}, status=status.HTTP_200_OK
                )
            return Response(
                serializer.errors, status=status.HTTP_400_BAD_REQUEST
            )
        except UserProfile.DoesNotExist:
            # 프로필이 없는 경우 프로필 생성
            serializer = UserProfileSerializer(data=request.data)
            if serializer.is_valid():
                serializer.save(user=request.user)
                return Response(
                    {"message": "프로필 생성 완료!"}, status=status.HTTP_201_CREATED
                )
            return Response(
                serializer.errors, status=status.HTTP_400_BAD_REQUEST
            )
=======
            user = get_object_or_404(User, id=user_id)
            if not PasswordResetTokenGenerator().check_token(user, token):
                return Response({"message": "링크가 유효하지 않습니다."}, status=status.HTTP_401_UNAUTHORIZED)

            return Response({"uidb64": uidb64, "token": token}, status=status.HTTP_200_OK)

        except DjangoUnicodeDecodeError as identifier:
            return Response({"message": "링크가 유효하지 않습니다."}, status=status.HTTP_401_UNAUTHORIZED)
>>>>>>> 4ff84176
<|MERGE_RESOLUTION|>--- conflicted
+++ resolved
@@ -31,12 +31,9 @@
 from rest_framework.permissions import AllowAny, IsAuthenticated
 from django.utils.encoding import DjangoUnicodeDecodeError, force_str
 from django.utils.http import urlsafe_base64_decode
-<<<<<<< HEAD
 from django.db import IntegrityError
-=======
 from django.core.mail import EmailMessage
 from django.contrib.auth.tokens import PasswordResetTokenGenerator
->>>>>>> 4ff84176
 
 
 state = os.environ.get('STATE')
@@ -70,7 +67,6 @@
     최초 작성일 : 2023.06.15
     업데이트 일자 : 
     '''
-<<<<<<< HEAD
 
     def post(self, request):
         # try:
@@ -79,9 +75,7 @@
         # except:
         #     pass
         # subject='EcoCanvas 인증 메일'
-=======
-    def post(self,request):
->>>>>>> 4ff84176
+
         # email=request.data.get("email")
         # if email == "":
         #     return Response({'error':'이메일을 입력해주세요.'},status=status.HTTP_400_BAD_REQUEST)
@@ -510,7 +504,6 @@
     def get(self, request, uidb64, token):
         try:
             user_id = force_str(urlsafe_base64_decode(uidb64))
-<<<<<<< HEAD
             user = get_object_or_404(User, pk=user_id)
             payload = jwt.decode(token, secret_key, algorithms=['HS256'])
 
@@ -565,14 +558,4 @@
                 )
             return Response(
                 serializer.errors, status=status.HTTP_400_BAD_REQUEST
-            )
-=======
-            user = get_object_or_404(User, id=user_id)
-            if not PasswordResetTokenGenerator().check_token(user, token):
-                return Response({"message": "링크가 유효하지 않습니다."}, status=status.HTTP_401_UNAUTHORIZED)
-
-            return Response({"uidb64": uidb64, "token": token}, status=status.HTTP_200_OK)
-
-        except DjangoUnicodeDecodeError as identifier:
-            return Response({"message": "링크가 유효하지 않습니다."}, status=status.HTTP_401_UNAUTHORIZED)
->>>>>>> 4ff84176
+            )