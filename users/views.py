--- conflicted
+++ resolved
@@ -20,13 +20,8 @@
     ResetPasswordSerializer,
     ResetPasswordEmailSerializer,
     UserProfileSerializer,
-<<<<<<< HEAD
-    UserWithdrawalSerializer
-=======
-    UserNotificationSerializer,
     UserWithdrawalSerializer,
     VerificationCodeGenerator
->>>>>>> 770fd0c4
 )
 from allauth.socialaccount.models import SocialAccount
 from allauth.socialaccount.providers.kakao import views as kakao_view
@@ -78,7 +73,8 @@
     permission_classes = [AllowAny]
 
     def post(self, request):
-        verification_code = VerificationCodeGenerator.verification_code(request.data['email'], request.data['time_check'])
+        verification_code = VerificationCodeGenerator.verification_code(
+            request.data['email'], request.data['time_check'])
         print(verification_code)
         check_code = request.data.get('check_code')
         if verification_code == check_code:
